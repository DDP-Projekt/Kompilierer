--- conflicted
+++ resolved
@@ -396,15 +396,9 @@
 	funcAliases := make([]ast.FuncAlias, 0)
 	for _, v := range aliases {
 		// scan the raw alias withouth the ""
-<<<<<<< HEAD
 		didError := false
 		errHandleWrapper := func(err ddperror.Error) { didError = true; p.errorHandler(err) }
 		if alias, err := scanner.ScanAlias(v, errHandleWrapper); err == nil && !didError {
-=======
-		if alias, err := scanner.ScanAlias(v, p.errorHandler); err != nil {
-			perr(v, v.Range, fmt.Sprintf("Der Funktions Alias ist ungültig (%s)", err.Error()))
-		} else {
->>>>>>> 7f985d34
 			if len(alias) < 2 { // empty strings are not allowed (we need at leas 1 token + EOF)
 				perr(v, v.Range, "Ein Alias muss mindestens 1 Symbol enthalten")
 			} else if validateAlias(alias, paramNames, paramTypes) { // check that the alias fits the function

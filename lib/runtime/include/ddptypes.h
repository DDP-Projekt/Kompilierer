/*
	declares types and functions to work with ddp types

	the extern marked functions in this file are generated
	by the ddpcompiler and will be present at link time
*/
#ifndef DDP_TYPES_H
#define DDP_TYPES_H

#include "common.h"

// typedefs of primitive ddp types
typedef int64_t ddpint;
typedef double ddpfloat;
typedef bool ddpbool;
typedef int32_t ddpchar; // needs to be 32 bit to hold every possible unicode character

// a ddp string is a null-terminated utf8-encoded byte array
typedef struct {
	char *str;	// the byte array
	ddpint cap; // the capacity of the array
} ddpstring;

// allocate and create a ddpstring from a constant char array
// str must be null-terminated
void ddp_string_from_constant(ddpstring *ret, char *str);
// free a ddpstring
void ddp_free_string(ddpstring *str);
// allocate a new ddpstring as copy of str
void ddp_deep_copy_string(ddpstring *ret, ddpstring *str);

typedef struct {
	ddpint *arr; // the element array
	ddpint len;	 // the length of the array
	ddpint cap;	 // the capacity of the array
} ddpintlist;

// allocates a ddpintlist with count elements
extern void ddp_ddpintlist_from_constants(ddpintlist *ret, ddpint count);
// free a ddpintlist
extern void ddp_free_ddpintlist(ddpintlist *list);
// deep copies list into ret
extern void ddp_deep_copy_ddpintlist(ddpintlist *ret, ddpintlist *list);

typedef struct {
	ddpfloat *arr; // the element array
	ddpint len;	   // the length of the array
	ddpint cap;	   // the capacity of the array
} ddpfloatlist;

// allocates a ddpfloatlist with count elements
extern void ddp_ddpfloatlist_from_constants(ddpfloatlist *ret, ddpint count);
// free a ddpfloatlist
extern void ddp_free_ddpfloatlist(ddpfloatlist *list);
// deep copies list into ret
extern void ddp_deep_copy_ddpfloatlist(ddpfloatlist *ret, ddpfloatlist *list);

typedef struct {
	ddpbool *arr; // the element array
	ddpint len;	  // the length of the array
	ddpint cap;	  // the capacity of the array
} ddpboollist;

// allocates a ddpboollist with count elements
extern void ddp_ddpboollist_from_constants(ddpboollist *ret, ddpint count);
// free a ddpboollist
extern void ddp_free_ddpboollist(ddpboollist *list);
// deep copies list into ret
extern void ddp_deep_copy_ddpboollist(ddpboollist *ret, ddpboollist *list);

typedef struct {
	ddpchar *arr; // the element array
	ddpint len;	  // the length of the array
	ddpint cap;	  // the capacity of the array
} ddpcharlist;

// allocates a ddpcharlist with count elements
extern void ddp_ddpcharlist_from_constants(ddpcharlist *ret, ddpint count);
// free a ddpcharlist
extern void ddp_free_ddpcharlist(ddpcharlist *list);
// deep copies list into ret
extern void ddp_deep_copy_ddpcharlist(ddpcharlist *ret, ddpcharlist *list);

typedef struct {
	ddpstring *arr; // the element array
	ddpint len;		// the length of the array
	ddpint cap;		// the capacity of the array
} ddpstringlist;

// allocates a ddpstringlist with count elements
extern void ddp_ddpstringlist_from_constants(ddpstringlist *ret, ddpint count);
// free a ddpstringlist
extern void ddp_free_ddpstringlist(ddpstringlist *list);
// deep copies list into ret
<<<<<<< HEAD
extern void ddp_deep_copy_ddpstringlist(ddpstringlist* ret, ddpstringlist* list);

// useful macros to work with ddp types
=======
extern void ddp_deep_copy_ddpstringlist(ddpstringlist *ret, ddpstringlist *list);
>>>>>>> 74844066

#define DDP_GROWTH_FACTOR (1.5)
#define DDP_BASE_CAPACITY (8)
// helper macro to calculate the new capacity of an array
<<<<<<< HEAD
#define DDP_GROW_CAPACITY(capacity) \
    (capacity < DDP_BASE_CAPACITY ? DDP_BASE_CAPACITY : (ddpint)ceil(capacity * DDP_GROWTH_FACTOR))

#define DDP_EMPTY_STRING \
	(ddpstring){NULL, 0}

#define DDP_EMPTY_LIST(type) \
	(type){NULL, 0, 0}

// useful typedefs to use when interfacing with ddp code

typedef ddpint* ddpintref;
typedef ddpfloat* ddpfloatref;
typedef ddpbool* ddpboolref;
typedef ddpchar* ddpcharref;
typedef ddpstring* ddpstringref;

typedef ddpintlist* ddpintlistref;
typedef ddpfloatlist* ddpfloatlistref;
typedef ddpboollist* ddpboollistref;
typedef ddpcharlist* ddpcharlistref;
typedef ddpstringlist* ddpstringlistref;
=======
#define GROW_CAPACITY(capacity) \
	(capacity < BASE_CAPACITY ? BASE_CAPACITY : (ddpint)ceil(capacity * GROWTH_FACTOR))

typedef ddpint *ddpintref;
typedef ddpfloat *ddpfloatref;
typedef ddpbool *ddpboolref;
typedef ddpchar *ddpcharref;
typedef ddpstring *ddpstringref;

typedef ddpintlist *ddpintlistref;
typedef ddpfloatlist *ddpfloatlistref;
typedef ddpboollist *ddpboollistref;
typedef ddpcharlist *ddpcharlistref;
typedef ddpstringlist *ddpstringlistref;
>>>>>>> 74844066

#endif // DDP_TYPES_H<|MERGE_RESOLUTION|>--- conflicted
+++ resolved
@@ -92,18 +92,12 @@
 // free a ddpstringlist
 extern void ddp_free_ddpstringlist(ddpstringlist *list);
 // deep copies list into ret
-<<<<<<< HEAD
-extern void ddp_deep_copy_ddpstringlist(ddpstringlist* ret, ddpstringlist* list);
-
+extern void ddp_deep_copy_ddpstringlist(ddpstringlist *ret, ddpstringlist *list);
 // useful macros to work with ddp types
-=======
-extern void ddp_deep_copy_ddpstringlist(ddpstringlist *ret, ddpstringlist *list);
->>>>>>> 74844066
 
 #define DDP_GROWTH_FACTOR (1.5)
 #define DDP_BASE_CAPACITY (8)
 // helper macro to calculate the new capacity of an array
-<<<<<<< HEAD
 #define DDP_GROW_CAPACITY(capacity) \
     (capacity < DDP_BASE_CAPACITY ? DDP_BASE_CAPACITY : (ddpint)ceil(capacity * DDP_GROWTH_FACTOR))
 
@@ -121,26 +115,10 @@
 typedef ddpchar* ddpcharref;
 typedef ddpstring* ddpstringref;
 
-typedef ddpintlist* ddpintlistref;
-typedef ddpfloatlist* ddpfloatlistref;
-typedef ddpboollist* ddpboollistref;
-typedef ddpcharlist* ddpcharlistref;
-typedef ddpstringlist* ddpstringlistref;
-=======
-#define GROW_CAPACITY(capacity) \
-	(capacity < BASE_CAPACITY ? BASE_CAPACITY : (ddpint)ceil(capacity * GROWTH_FACTOR))
-
-typedef ddpint *ddpintref;
-typedef ddpfloat *ddpfloatref;
-typedef ddpbool *ddpboolref;
-typedef ddpchar *ddpcharref;
-typedef ddpstring *ddpstringref;
-
 typedef ddpintlist *ddpintlistref;
 typedef ddpfloatlist *ddpfloatlistref;
 typedef ddpboollist *ddpboollistref;
 typedef ddpcharlist *ddpcharlistref;
 typedef ddpstringlist *ddpstringlistref;
->>>>>>> 74844066
 
 #endif // DDP_TYPES_H
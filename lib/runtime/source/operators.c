/*
	defines functions for ddp operators
*/
#include "ddpmemory.h"
#include "ddptypes.h"
#include "debug.h"
#include "utf8/utf8.h"
#include <float.h>
#include <math.h>
#include <stdlib.h>
#include <string.h>

ddpint ddp_string_length(ddpstring *str) {
	return (ddpint)utf8_strlen(str->str);
}

ddpchar ddp_string_index(ddpstring *str, ddpint index) {
	if (index > str->cap || index < 1 || str->cap <= 1) {
		ddp_runtime_error(1, "Index außerhalb der Text Länge (Index war %ld, Text Länge war %ld)\n", index, utf8_strlen(str->str));
	}

	size_t i = 0, len = index;
	while (str->str[i] != 0 && len > 1) {
		i += utf8_num_bytes(str->str + i);
		len--;
	}

	if (str->str[i] == 0) {
		ddp_runtime_error(1, "Index außerhalb der Text Länge (Index war %ld, Text Länge war %ld)\n", index, utf8_strlen(str->str));
	}

	return utf8_string_to_char(str->str + i);
}

void ddp_replace_char_in_string(ddpstring *str, ddpchar ch, ddpint index) {
	if (index > str->cap || index < 1 || str->cap <= 1) {
		ddp_runtime_error(1, "Index außerhalb der Text Länge (Index war %ld, Text Länge war %ld)\n", index, utf8_strlen(str->str));
	}

	size_t i = 0, len = index;
	while (str->str[i] != 0 && len > 1) {
		i += utf8_num_bytes(str->str + i);
		len--;
	}

	if (str->str[i] == 0) {
		ddp_runtime_error(1, "Index außerhalb der Text Länge (Index war %ld, Text Länge war %ld)\n", index, utf8_strlen(str->str));
	}

	size_t oldCharLen = utf8_num_bytes(str->str + i);
	char newChar[5];
	size_t newCharLen = utf8_char_to_string(newChar, ch);

	if (oldCharLen == newCharLen) { // no need for allocations
		memcpy(str->str + i, newChar, newCharLen);
		return;
	} else if (oldCharLen > newCharLen) { // no need for allocations
		memcpy(str->str + i, newChar, newCharLen);
		memmove(str->str + i + newCharLen, str->str + i + oldCharLen, str->cap - i - oldCharLen);
	} else {
		size_t newStrCap = str->cap - oldCharLen + newCharLen;
<<<<<<< HEAD
		char* newStr = DDP_ALLOCATE(char, newStrCap);
=======
		char *newStr = ALLOCATE(char, newStrCap);
>>>>>>> 74844066
		memcpy(newStr, str->str, i); // copy everything before the new char
		memcpy(newStr + i, newChar, newCharLen);
		memcpy(newStr + i + newCharLen, str->str + i + oldCharLen, str->cap - i - oldCharLen);
		DDP_FREE_ARRAY(char, str->str, str->cap);
		str->cap = newStrCap;
		str->str = newStr;
	}
}

static ddpint clamp(ddpint i, ddpint min, ddpint max) {
	const ddpint t = i < min ? min : i;
	return t > max ? max : t;
}

void ddp_string_slice(ddpstring *ret, ddpstring *str, ddpint index1, ddpint index2) {
	DBGLOG("_ddp_string_slice: %p, ret: %p", str, ret);
	ret->cap = 1;
	ret->str = DDP_ALLOCATE(char, 1);
	ret->str[0] = '\0';

	if (str->cap <= 1) {
		return; // empty string can stay the same
	}

	size_t start_length = utf8_strlen(str->str);
	index1 = clamp(index1, 1, start_length);
	index2 = clamp(index2, 1, start_length);
	if (index2 < index1) {
		ddp_runtime_error(1, "Invalide Indexe (Index 1 war %ld, Index 2 war %ld)\n", index1, index2);
	}

	index1--, index2--; // ddp indices start at 1, c indices at 0

	ddpint i1 = 0, len = 0;
	while (str->str[i1] != 0 && len != index1) { // while not at null terminator && not at index 1
		++len;
		i1 += utf8_indicated_num_bytes(str->str[i1]);
	}

	ddpint i2 = i1;
	while (str->str[i2] != 0 && len != index2) { // while not at null terminator && not at index 2
		++len;
		i2 += utf8_indicated_num_bytes(str->str[i2]);
	}

	ret->cap = (i2 - i1) + 2; // + 1 if indices are equal, + 2 because null-terminator
	ret->str = ddp_reallocate(ret->str, sizeof(char) * 1, ret->cap);
	memcpy(ret->str, str->str + i1, ret->cap - 1);
	ret->str[ret->cap - 1] = '\0';
}

void ddp_string_string_verkettet(ddpstring *ret, ddpstring *str1, ddpstring *str2) {
	DBGLOG("_ddp_string_string_verkettet: %p, %p, ret: %p", str1, str2, ret);

	ret->cap = str1->cap - 1 + str2->cap;					   // remove 1 null-terminator
	ret->str = ddp_reallocate(str1->str, str1->cap, ret->cap); // reallocate str1
	memcpy(&ret->str[str1->cap - 1], str2->str, str2->cap);	   // append str2 and overwrite str1's null-terminator

	str1->cap = 0;
	str1->str = NULL;
}

void ddp_char_string_verkettet(ddpstring *ret, ddpchar c, ddpstring *str) {
	DBGLOG("_ddp_char_string_verkettet: %p, ret: %p", str, ret);

	char temp[5];
	int num_bytes = utf8_char_to_string(temp, c);
	if (num_bytes == -1) { // if c is invalid utf8, we return simply a copy of str
		num_bytes = 0;
	}

	ret->cap = str->cap + num_bytes;
	ret->str = ddp_reallocate(str->str, str->cap, ret->cap);
	memmove(&ret->str[num_bytes], ret->str, str->cap);
	memcpy(ret->str, temp, num_bytes);

	str->cap = 0;
	str->str = NULL;
}

void ddp_string_char_verkettet(ddpstring *ret, ddpstring *str, ddpchar c) {
	DBGLOG("_ddp_string_char_verkettet: %p, ret: %p", str, ret);

	char temp[5];
	int num_bytes = utf8_char_to_string(temp, c);
	if (num_bytes == -1) { // if c is invalid utf8, we return simply a copy of str
		num_bytes = 0;
	}

	ret->cap = str->cap + num_bytes;
	ret->str = ddp_reallocate(str->str, str->cap, ret->cap);
	memcpy(&ret->str[str->cap - 1], temp, num_bytes);
	ret->str[ret->cap - 1] = '\0';

	str->str = NULL;
	str->cap = 0;
}

ddpint ddp_string_to_int(ddpstring *str) {
	if (str->cap == 0 || str->str[0] == '\0') {
		return 0; // empty string
	}

	return strtoll(str->str, NULL, 10); // cast the copy to int
}

ddpfloat ddp_string_to_float(ddpstring *str) {
	if (str->cap == 0 || str->str[0] == '\0') {
		return 0; // empty string
	}

	return strtod(str->str, NULL); // maybe works with comma seperator? We'll see
}

void ddp_int_to_string(ddpstring *ret, ddpint i) {
	DBGLOG("_ddp_int_to_string: %p", ret);

	char buffer[21];
	int len = sprintf(buffer, "%lld", i);

<<<<<<< HEAD
	char* string = DDP_ALLOCATE(char, len + 1); // the char array of the string + null-terminator
=======
	char *string = ALLOCATE(char, len + 1); // the char array of the string + null-terminator
>>>>>>> 74844066
	memcpy(string, buffer, len);
	string[len] = '\0';

	// set the string fields
	ret->str = string;
	ret->cap = len + 1;
}

void ddp_float_to_string(ddpstring *ret, ddpfloat f) {
	DBGLOG("_ddp_float_to_string: %p", ret);

	char buffer[50];
	int len = sprintf(buffer, "%.16g", f);

<<<<<<< HEAD
	char* string = DDP_ALLOCATE(char, len + 1); // the char array of the string + null-terminator
=======
	char *string = ALLOCATE(char, len + 1); // the char array of the string + null-terminator
>>>>>>> 74844066
	memcpy(string, buffer, len);
	string[len] = '\0';

	// set the string fields
	ret->str = string;
	ret->cap = len + 1;
}

void ddp_bool_to_string(ddpstring *ret, ddpbool b) {
	DBGLOG("_ddp_bool_to_string: %p", ret);

	char *string;

	if (b) {
		ret->cap = 5;
		string = DDP_ALLOCATE(char, 5);
		memcpy(string, "wahr", 5);
	} else {
		ret->cap = 7;
		string = DDP_ALLOCATE(char, 7);
		memcpy(string, "falsch", 7);
	}
	ret->str = string;
}

void ddp_char_to_string(ddpstring *ret, ddpchar c) {
	DBGLOG("_ddp_bool_to_string: %p", ret);

	char temp[5];
	int num_bytes = utf8_char_to_string(temp, c);
	if (num_bytes == -1) { // invalid utf8, string will be empty
		num_bytes = 0;
	}

<<<<<<< HEAD
	char* string = DDP_ALLOCATE(char, num_bytes + 1);
=======
	char *string = ALLOCATE(char, num_bytes + 1);
>>>>>>> 74844066
	memcpy(string, temp, num_bytes);
	string[num_bytes] = '\0';

	ret->cap = num_bytes + 1;
	ret->str = string;
}

ddpbool ddp_string_equal(ddpstring *str1, ddpstring *str2) {
	if (str1 == str2) {
		return true;
	}
	if (strlen(str1->str) != strlen(str2->str)) {
		return false; // if the length is different, it's a quick false return
	}
	return memcmp(str1->str, str2->str, str1->cap) == 0;
}<|MERGE_RESOLUTION|>--- conflicted
+++ resolved
@@ -59,11 +59,7 @@
 		memmove(str->str + i + newCharLen, str->str + i + oldCharLen, str->cap - i - oldCharLen);
 	} else {
 		size_t newStrCap = str->cap - oldCharLen + newCharLen;
-<<<<<<< HEAD
-		char* newStr = DDP_ALLOCATE(char, newStrCap);
-=======
-		char *newStr = ALLOCATE(char, newStrCap);
->>>>>>> 74844066
+		char *newStr = DDP_ALLOCATE(char, newStrCap);
 		memcpy(newStr, str->str, i); // copy everything before the new char
 		memcpy(newStr + i, newChar, newCharLen);
 		memcpy(newStr + i + newCharLen, str->str + i + oldCharLen, str->cap - i - oldCharLen);
@@ -184,11 +180,7 @@
 	char buffer[21];
 	int len = sprintf(buffer, "%lld", i);
 
-<<<<<<< HEAD
-	char* string = DDP_ALLOCATE(char, len + 1); // the char array of the string + null-terminator
-=======
-	char *string = ALLOCATE(char, len + 1); // the char array of the string + null-terminator
->>>>>>> 74844066
+	char *string = DDP_ALLOCATE(char, len + 1); // the char array of the string + null-terminator
 	memcpy(string, buffer, len);
 	string[len] = '\0';
 
@@ -203,11 +195,7 @@
 	char buffer[50];
 	int len = sprintf(buffer, "%.16g", f);
 
-<<<<<<< HEAD
-	char* string = DDP_ALLOCATE(char, len + 1); // the char array of the string + null-terminator
-=======
-	char *string = ALLOCATE(char, len + 1); // the char array of the string + null-terminator
->>>>>>> 74844066
+	char *string = DDP_ALLOCATE(char, len + 1); // the char array of the string + null-terminator
 	memcpy(string, buffer, len);
 	string[len] = '\0';
 
@@ -242,11 +230,7 @@
 		num_bytes = 0;
 	}
 
-<<<<<<< HEAD
-	char* string = DDP_ALLOCATE(char, num_bytes + 1);
-=======
-	char *string = ALLOCATE(char, num_bytes + 1);
->>>>>>> 74844066
+	char *string = DDP_ALLOCATE(char, num_bytes + 1);
 	memcpy(string, temp, num_bytes);
 	string[num_bytes] = '\0';
 

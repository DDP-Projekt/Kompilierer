/*
	defines functions for ddp operators
*/
#include "ddpmemory.h"
#include "ddptypes.h"
#include "debug.h"
#include "utf8/utf8.h"
#include <float.h>
#include <stdlib.h>
#include <string.h>

ddpint ddp_string_length(ddpstring *str) {
	if (ddp_string_empty(str)) {
		return 0;
	}
	return (ddpint)utf8_strlen(str->str);
}

ddpchar ddp_string_index(ddpstring *str, ddpint index) {
	if (index < 1) {
		ddp_runtime_error(1, "Texte fangen bei Index 1 an. Es wurde wurde versucht " DDP_INT_FMT " zu indizieren\n", index);
	}

	if (index > str->cap || str->cap <= 1) {
		ddp_runtime_error(1, "Index außerhalb der Text Länge (Index war " DDP_INT_FMT ", Text Länge war " DDP_INT_FMT ")\n", index, utf8_strlen(str->str));
	}

	size_t i = 0, len = index;
	while (str->str[i] != 0 && len > 1) {
		i += utf8_num_bytes(str->str + i);
		len--;
	}

	if (str->str[i] == 0) {
		ddp_runtime_error(1, "Index außerhalb der Text Länge (Index war " DDP_INT_FMT ", Text Länge war " DDP_INT_FMT ")\n", index, utf8_strlen(str->str));
	}

	return utf8_string_to_char(str->str + i);
}

void ddp_replace_char_in_string(ddpstring *str, ddpchar ch, ddpint index) {
	if (index < 1) {
		ddp_runtime_error(1, "Texte fangen bei Index 1 an. Es wurde wurde versucht " DDP_INT_FMT " zu indizieren\n", index);
	}

	if (index > str->cap || str->cap <= 1) {
		ddp_runtime_error(1, "Index außerhalb der Text Länge (Index war " DDP_INT_FMT ", Text Länge war " DDP_INT_FMT ")\n", index, utf8_strlen(str->str));
	}

	size_t i = 0, len = index;
	while (str->str[i] != 0 && len > 1) {
		i += utf8_num_bytes(str->str + i);
		len--;
	}

	if (str->str[i] == 0) {
		ddp_runtime_error(1, "Index außerhalb der Text Länge (Index war " DDP_INT_FMT ", Text Länge war " DDP_INT_FMT ")\n", index, utf8_strlen(str->str));
	}

	size_t oldCharLen = utf8_num_bytes(str->str + i);
	char newChar[5];
	size_t newCharLen = utf8_char_to_string(newChar, ch);

	if (oldCharLen == newCharLen) { // no need for allocations
		memcpy(str->str + i, newChar, newCharLen);
		return;
	} else if (oldCharLen > newCharLen) { // no need for allocations
		memcpy(str->str + i, newChar, newCharLen);
		memmove(str->str + i + newCharLen, str->str + i + oldCharLen, str->cap - i - oldCharLen);
	} else {
		size_t newStrCap = str->cap - oldCharLen + newCharLen;
		char *newStr = DDP_ALLOCATE(char, newStrCap);
		memcpy(newStr, str->str, i); // copy everything before the new char
		memcpy(newStr + i, newChar, newCharLen);
		memcpy(newStr + i + newCharLen, str->str + i + oldCharLen, str->cap - i - oldCharLen);
		DDP_FREE_ARRAY(char, str->str, str->cap);
		str->cap = newStrCap;
		str->str = newStr;
	}
}

static ddpint clamp(ddpint i, ddpint min, ddpint max) {
	const ddpint t = i < min ? min : i;
	return t > max ? max : t;
}

void ddp_string_slice(ddpstring *ret, ddpstring *str, ddpint index1, ddpint index2) {
<<<<<<< HEAD
	DDP_DBGLOG("_ddp_string_slice: %p, ret: %p", str, ret);
	ret->cap = 1;
	ret->str = DDP_ALLOCATE(char, 1);
	ret->str[0] = '\0';
=======
	DBGLOG("_ddp_string_slice: %p, ret: %p", str, ret);
	*ret = DDP_EMPTY_STRING;
>>>>>>> b3a2b3d0

	if (ddp_string_empty(str)) {
		return; // empty string can stay the same
	}

	size_t start_length = utf8_strlen(str->str);
	index1 = clamp(index1, 1, start_length);
	index2 = clamp(index2, 1, start_length);
	if (index2 < index1) {
		ddp_runtime_error(1, "Invalide Indexe (Index 1 war " DDP_INT_FMT ", Index 2 war " DDP_INT_FMT ")\n", index1, index2);
	}

	index1--, index2--; // ddp indices start at 1, c indices at 0

	ddpint i1 = 0, len = 0;
	while (str->str[i1] != 0 && len != index1) { // while not at null terminator && not at index 1
		++len;
		i1 += utf8_indicated_num_bytes(str->str[i1]);
	}

	ddpint i2 = i1;
	while (str->str[i2] != 0 && len != index2) { // while not at null terminator && not at index 2
		++len;
		i2 += utf8_indicated_num_bytes(str->str[i2]);
	}

	ret->cap = (i2 - i1) + 1;				   // + 1 because null-terminator
	ret->cap += utf8_num_bytes(str->str + i2); // + 1 because indices are inclusive
	ret->str = ddp_reallocate(ret->str, 0, ret->cap);
	memcpy(ret->str, str->str + i1, ret->cap - 1);
	ret->str[ret->cap - 1] = '\0';
}

// concatenate two strings
// guarantees that any memory allocated by str1 is either claimed for the result or freed
void ddp_string_string_verkettet(ddpstring *ret, ddpstring *str1, ddpstring *str2) {
	DDP_DBGLOG("_ddp_string_string_verkettet: %p, %p, ret: %p", str1, str2, ret);

	if (ddp_string_empty(str1) && ddp_string_empty(str2)) {
		*ret = DDP_EMPTY_STRING;
		return;
	} else if (ddp_string_empty(str1)) {
		ddp_deep_copy_string(ret, str2);
		ddp_free_string(str1);
		return;
	} else if (ddp_string_empty(str2)) {
		*ret = *str1;
		*str1 = DDP_EMPTY_STRING;
		return;
	}

	ret->cap = str1->cap - 1 + str2->cap;					   // remove 1 null-terminator
	ret->str = ddp_reallocate(str1->str, str1->cap, ret->cap); // reallocate str1
	memcpy(&ret->str[str1->cap - 1], str2->str, str2->cap);	   // append str2 and overwrite str1's null-terminator

	*str1 = DDP_EMPTY_STRING;
}

// concatenate a char to a string
// guarantees that any memory allocated by str is either claimed for the result or freed
void ddp_char_string_verkettet(ddpstring *ret, ddpchar c, ddpstring *str) {
	DDP_DBGLOG("_ddp_char_string_verkettet: %p, ret: %p", str, ret);

	char temp[5];
	int num_bytes = utf8_char_to_string(temp, c);
	if (num_bytes == -1) { // if c is invalid utf8, we return simply a copy of str
		num_bytes = 0;
	}

	if (ddp_string_empty(str)) {
		ddp_free_string(str);
		ddp_string_from_constant(ret, temp);
		return;
	}

	ret->cap = str->cap + num_bytes;
	ret->str = ddp_reallocate(str->str, str->cap, ret->cap);
	memmove(&ret->str[num_bytes], ret->str, str->cap);
	memcpy(ret->str, temp, num_bytes);

	*str = DDP_EMPTY_STRING;
}

// concatenate a string to a char
// guarantees that any memory allocated by str is either claimed for the result or freed
void ddp_string_char_verkettet(ddpstring *ret, ddpstring *str, ddpchar c) {
	DDP_DBGLOG("_ddp_string_char_verkettet: %p, ret: %p", str, ret);

	char temp[5];
	int num_bytes = utf8_char_to_string(temp, c);
	if (num_bytes == -1) { // if c is invalid utf8, we return simply a copy of str
		num_bytes = 0;
	}

	if (ddp_string_empty(str)) {
		ddp_free_string(str);
		ddp_string_from_constant(ret, temp);
		return;
	}

	ret->cap = str->cap + num_bytes;
	ret->str = ddp_reallocate(str->str, str->cap, ret->cap);
	memcpy(&ret->str[str->cap - 1], temp, num_bytes);
	ret->str[ret->cap - 1] = '\0';

	*str = DDP_EMPTY_STRING;
}

ddpint ddp_string_to_int(ddpstring *str) {
	if (ddp_string_empty(str)) {
		return 0; // empty string
	}

	return strtoll(str->str, NULL, 10); // cast the copy to int
}

ddpfloat ddp_string_to_float(ddpstring *str) {
	if (ddp_string_empty(str)) {
		return 0; // empty string
	}

	return strtod(str->str, NULL); // maybe works with comma seperator? We'll see
}

void ddp_int_to_string(ddpstring *ret, ddpint i) {
	DDP_DBGLOG("_ddp_int_to_string: %p", ret);

	char buffer[21];
	int len = sprintf(buffer, DDP_INT_FMT, i);

	char *string = DDP_ALLOCATE(char, len + 1); // the char array of the string + null-terminator
	memcpy(string, buffer, len);
	string[len] = '\0';

	// set the string fields
	ret->str = string;
	ret->cap = len + 1;
}

void ddp_float_to_string(ddpstring *ret, ddpfloat f) {
	DDP_DBGLOG("_ddp_float_to_string: %p", ret);

	char buffer[50];
	int len = sprintf(buffer, DDP_FLOAT_FMT, f);

	char *string = DDP_ALLOCATE(char, len + 1); // the char array of the string + null-terminator
	memcpy(string, buffer, len);
	string[len] = '\0';

	// set the string fields
	ret->str = string;
	ret->cap = len + 1;
}

void ddp_bool_to_string(ddpstring *ret, ddpbool b) {
	DDP_DBGLOG("_ddp_bool_to_string: %p", ret);

	char *string;

	if (b) {
		ret->cap = 5;
		string = DDP_ALLOCATE(char, 5);
		memcpy(string, "wahr", 5);
	} else {
		ret->cap = 7;
		string = DDP_ALLOCATE(char, 7);
		memcpy(string, "falsch", 7);
	}
	ret->str = string;
}

void ddp_char_to_string(ddpstring *ret, ddpchar c) {
	DDP_DBGLOG("_ddp_bool_to_string: %p", ret);

	char temp[5];
	int num_bytes = utf8_char_to_string(temp, c);
	if (num_bytes == -1) { // invalid utf8, string will be empty
		num_bytes = 0;
	}

	char *string = DDP_ALLOCATE(char, num_bytes + 1);
	memcpy(string, temp, num_bytes);
	string[num_bytes] = '\0';

	ret->cap = num_bytes + 1;
	ret->str = string;
}

ddpbool ddp_string_equal(ddpstring *str1, ddpstring *str2) {
	if (str1 == str2) {
		return true;
	}
	if (ddp_strlen(str1) != ddp_strlen(str2)) {
		return false; // if the length is different, it's a quick false return
	}
	return memcmp(str1->str, str2->str, str1->cap) == 0;
}<|MERGE_RESOLUTION|>--- conflicted
+++ resolved
@@ -85,15 +85,8 @@
 }
 
 void ddp_string_slice(ddpstring *ret, ddpstring *str, ddpint index1, ddpint index2) {
-<<<<<<< HEAD
 	DDP_DBGLOG("_ddp_string_slice: %p, ret: %p", str, ret);
-	ret->cap = 1;
-	ret->str = DDP_ALLOCATE(char, 1);
-	ret->str[0] = '\0';
-=======
-	DBGLOG("_ddp_string_slice: %p, ret: %p", str, ret);
 	*ret = DDP_EMPTY_STRING;
->>>>>>> b3a2b3d0
 
 	if (ddp_string_empty(str)) {
 		return; // empty string can stay the same

/*
	initialization for the ddp-c-runtime
	also defines the entry point of the executable
*/
#include "runtime.h"
#include <locale.h>
#include <signal.h>

#include "ddpwindows.h"

#include "ddpmemory.h"
#include "ddptypes.h"
#include "debug.h"

// should not be needed in production
// mainly for debugging
void SignalHandler(int signal) {
	if (signal == SIGSEGV) {
		ddp_end_runtime();
		ddp_runtime_error(1, "Segmentation fault\n");
	}
}

static ddpstringlist cmd_args; // holds the command line arguments as ddptype

// converts the command line arguments into a ddpstringlist
<<<<<<< HEAD
static void handle_args(int argc, char** argv) {
	cmd_args = (ddpstringlist){DDP_ALLOCATE(ddpstring, argc), (ddpint)argc, (ddpint)argc};
=======
static void handle_args(int argc, char **argv) {
	cmd_args = (ddpstringlist){ALLOCATE(ddpstring, argc), (ddpint)argc, (ddpint)argc};
>>>>>>> 74844066
	DBGLOG("handle_args: %p", &cmd_args);

	for (int i = 0; i < argc; i++) {
		ddp_string_from_constant(&cmd_args.arr[i], argv[i]);
	}
}

// initialize runtime stuff
void ddp_init_runtime(int argc, char **argv) {
	DBGLOG("init_runtime");
#ifdef DDPOS_WINDOWS
	// the locales behaviour seems to change from time to time on windows
	// so this might change later
	setlocale(LC_ALL, "German_Germany.utf8");
	setlocale(LC_NUMERIC, "French_Canada.1252"); // somehow this is needed to get , instead of . as decimal seperator

	// enable utf-8 printing on windows
	// both of the functioncalls below are needed
	SetConsoleCP(CP_UTF8);
	SetConsoleOutputCP(CP_UTF8);
#else
	setlocale(LC_ALL, "de_DE.UTF-8");
#endif // DDPOS_WINDOWS

	signal(SIGSEGV, SignalHandler); // "catch" segfaults

	handle_args(argc, argv); // turn the commandline args into a ddpstringlist
}

// end the runtime
void ddp_end_runtime(void) {
	// to avoid stack overflows if a runtime_error causes another runtime_error
	static bool ending = false;
	if (ending) {
		return;
	}
	ending = true;

	DBGLOG("end_runtime");

	// free the cmd_args
	ddp_free_ddpstringlist(&cmd_args);
}

void Befehlszeilenargumente(ddpstringlist *ret) {
	ddp_deep_copy_ddpstringlist(ret, &cmd_args);
}<|MERGE_RESOLUTION|>--- conflicted
+++ resolved
@@ -24,13 +24,8 @@
 static ddpstringlist cmd_args; // holds the command line arguments as ddptype
 
 // converts the command line arguments into a ddpstringlist
-<<<<<<< HEAD
-static void handle_args(int argc, char** argv) {
+static void handle_args(int argc, char **argv) {
 	cmd_args = (ddpstringlist){DDP_ALLOCATE(ddpstring, argc), (ddpint)argc, (ddpint)argc};
-=======
-static void handle_args(int argc, char **argv) {
-	cmd_args = (ddpstringlist){ALLOCATE(ddpstring, argc), (ddpint)argc, (ddpint)argc};
->>>>>>> 74844066
 	DBGLOG("handle_args: %p", &cmd_args);
 
 	for (int i = 0; i < argc; i++) {

--- conflicted
+++ resolved
@@ -211,32 +211,6 @@
 	}
 	if (pipe(stdin_fd)) {
 		ddp_error("Fehler beim Öffnen der Pipe: ", true);
-<<<<<<< HEAD
-        close(stdout_fd[0]);
-        close(stdout_fd[1]);
-        if (need_stderr) {
-            close(stderr_fd[0]);
-            close(stderr_fd[1]);
-        }
-        return -1;
-    }
-
-    // prepare the arguments
-    const size_t argc = args->len + 1;
-    char** process_args = DDP_ALLOCATE(char*, argc+1); // + 1 for the terminating NULL
-
-    process_args[0] = DDP_ALLOCATE(char, strlen(path->str)+1);
-    strcpy(process_args[0], path->str);
-    for (int i = 1; i < argc; i++) {
-        process_args[i] = DDP_ALLOCATE(char, strlen(args->arr[i-1].str)+1);
-        strcpy(process_args[i], args->arr[i-1].str);
-    }
-    process_args[argc] = NULL;
-
-    // create the supprocess
-    switch (fork()) {
-    case -1: // error
-=======
 		close(stdout_fd[0]);
 		close(stdout_fd[1]);
 		if (need_stderr) {
@@ -248,12 +222,12 @@
 
 	// prepare the arguments
 	const size_t argc = args->len + 1;
-	char **process_args = ALLOCATE(char *, argc + 1); // + 1 for the terminating NULL
-
-	process_args[0] = ALLOCATE(char, strlen(path->str) + 1);
+	char **process_args = DDP_ALLOCATE(char *, argc + 1); // + 1 for the terminating NULL
+
+	process_args[0] = DDP_ALLOCATE(char, strlen(path->str) + 1);
 	strcpy(process_args[0], path->str);
 	for (int i = 1; i < argc; i++) {
-		process_args[i] = ALLOCATE(char, strlen(args->arr[i - 1].str) + 1);
+		process_args[i] = DDP_ALLOCATE(char, strlen(args->arr[i - 1].str) + 1);
 		strcpy(process_args[i], args->arr[i - 1].str);
 	}
 	process_args[argc] = NULL;
@@ -261,7 +235,6 @@
 	// create the supprocess
 	switch (fork()) {
 	case -1: // error
->>>>>>> 74844066
 		ddp_error("Fehler beim Erstellen des Unter Prozesses: ", true);
 		return -1;
 	case 0: { // child
@@ -276,31 +249,14 @@
 		execvp(path->str, process_args);
 		fprintf(stderr, "Fehler beim Starten des Unter Prozesses: %s", strerror(errno));
 		exit(COMMAND_NOT_FOUND);
-<<<<<<< HEAD
-        return -1;
-    }
-    default: { // parent
-        // free the arguments
-        for (int i = 0; i < argc; i++) {
-            DDP_FREE_ARRAY(char, process_args[i], strlen(process_args[i])+1);
-        }
-        DDP_FREE_ARRAY(char*, process_args, argc+1);
-        
-        close(stdout_fd[WRITE_END]);
-        if (need_stderr)
-            close(stderr_fd[WRITE_END]);
-        close(stdin_fd[READ_END]);
-
-        if (write(stdin_fd[WRITE_END], input->str, input->cap) < 0) {
-=======
 		return -1;
 	}
 	default: { // parent
 		// free the arguments
 		for (int i = 0; i < argc; i++) {
-			FREE_ARRAY(char, process_args[i], strlen(process_args[i]) + 1);
-		}
-		FREE_ARRAY(char *, process_args, argc + 1);
+			DDP_FREE_ARRAY(char, process_args[i], strlen(process_args[i]) + 1);
+		}
+		DDP_FREE_ARRAY(char *, process_args, argc + 1);
 
 		close(stdout_fd[WRITE_END]);
 		if (need_stderr) {
@@ -309,7 +265,6 @@
 		close(stdin_fd[READ_END]);
 
 		if (write(stdin_fd[WRITE_END], input->str, input->cap) < 0) {
->>>>>>> 74844066
 			ddp_error("Fehler beim schreiben der Eingabe: ", true);
 			return -1;
 		}

--- conflicted
+++ resolved
@@ -2,13 +2,10 @@
 	This file implements extern functions from 
 	Duden/Zeit.ddp
 */
-<<<<<<< HEAD
-=======
 #include <stdio.h>
 #include <string.h>
 #include <unistd.h>
 #include <time.h>
->>>>>>> f5b50484
 #include "ddptypes.h"
 #include "ddpmemory.h"
 #include "ddpwindows.h"

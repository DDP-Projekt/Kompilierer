#include "ddpmemory.h"
#include "ddptypes.h"
#include "ddpwindows.h"
#include "error.h"
#include <dirent.h>
#include <libgen.h>
#include <stdio.h>
#include <string.h>
#include <sys/types.h>
#include <time.h>

// copied from https://stackoverflow.com/questions/11238918/s-isreg-macro-undefined
// to handle missing macros on Windows
#define _CRT_INTERNAL_NONSTDC_NAMES 1
#include <sys/stat.h>
#if !defined(S_ISDIR) && defined(S_IFMT) && defined(S_IFDIR)
#define S_ISDIR(m) (((m) & S_IFMT) == S_IFDIR)
#endif

#ifdef DDPOS_WINDOWS
#include <WinBase.h>
#include <direct.h>
#include <io.h>

#define access _access
#define stat _stat
#define mkdir _mkdir
#define F_OK 0
#define PATH_SEPERATOR "/\\" // set of possible seperators
#else
#include <fcntl.h>
#include <unistd.h>

#define PATH_SEPERATOR "/" // set of possible seperators
#define mkdir(arg) mkdir(arg, 0700)
#endif // DDPOS_WINDOWS

ddpbool Existiert_Pfad(ddpstring *Pfad) {
	return access(Pfad->str, F_OK) == 0;
}

ddpbool Erstelle_Ordner(ddpstring *Pfad) {
	// recursively create every directory needed to create the final one
	char *it = Pfad->str;
	while ((it = strpbrk(it, PATH_SEPERATOR)) != NULL) {
		*it = '\0';
		if (mkdir(Pfad->str) != 0 && errno != EEXIST) {
			ddp_error("Fehler beim Erstellen des Ordners '%s': ", true, Pfad->str);
			return false;
		}
		*it = '/';
		it++;
	}

	// == '/' because it might have already been created
	if (Pfad->str[Pfad->cap - 2] == '/') {
		return true;
	} else if (mkdir(Pfad->str) != 0 && errno != EEXIST) {
		ddp_error("Fehler beim Erstellen des Ordners '%s': ", true, Pfad->str);
		return false;
	}
	return true;
}

ddpbool Ist_Ordner(ddpstring *Pfad) {
	// remove possible trailing seperators
	char *it = Pfad->str + Pfad->cap - 2; // last character in str
	while (it >= Pfad->str) {
		if (strpbrk(it--, PATH_SEPERATOR) != NULL) {
			*(it + 1) = '\0';
		} else {
			break;
		}
	}

	struct stat path_stat;
	if (stat(Pfad->str, &path_stat) != 0) {
		ddp_error("Fehler beim Überprüfen des Pfades '%s': ", true, Pfad->str);
		return false;
	}
	return S_ISDIR(path_stat.st_mode);
}

// copied from https://stackoverflow.com/questions/2256945/removing-a-non-empty-directory-programmatically-in-c-or-c
static int remove_directory(const char *path) {
	DIR *d = opendir(path);
	size_t path_len = strlen(path);
	int r = -1;

	if (d) {
		struct dirent *p;
		r = 0;
		while (!r && (p = readdir(d))) {
			int r2 = -1;
			char *buf;
			size_t len;

			// Skip the names "." and ".." as we don't want to recurse on them.
			if (!strcmp(p->d_name, ".") || !strcmp(p->d_name, "..")) {
				continue;
			}

			len = path_len + strlen(p->d_name) + 2;
			buf = DDP_ALLOCATE(char, len);

			if (buf) {
				struct stat statbuf;

				snprintf(buf, len, "%s/%s", path, p->d_name);
				if (!stat(buf, &statbuf)) {
					if (S_ISDIR(statbuf.st_mode)) {
						r2 = remove_directory(buf);
					} else {
						r2 = unlink(buf);
					}
				}
				DDP_FREE(char, buf);
			}
			r = r2;
		}
		closedir(d);
	} else {
		ddp_error("Fehler beim Öffnen des Ordners '%s': ", true, path);
		return -1;
	}

	if (!r) {
		r = rmdir(path);
	} else {
		ddp_error("Fehler beim Löschen des Ordners '%s': ", true, path);
		return -1;
	}

	return r;
}

ddpbool Loesche_Pfad(ddpstring *Pfad) {
	if (Ist_Ordner(Pfad)) {
		return remove_directory(Pfad->str) == 0;
	}
	if (unlink(Pfad->str) != 0) {
		ddp_error("Fehler beim Löschen des Pfades '%s': ", true, Pfad->str);
		return false;
	}
	return true;
}

ddpbool Pfad_Verschieben(ddpstring *Pfad, ddpstring *NeuerName) {
	struct stat path_stat;
	if (stat(NeuerName->str, &path_stat) != 0) {
		ddp_error("Fehler beim Überprüfen des Pfades '%s': ", true, NeuerName->str);
		return false;
	}

	// https://stackoverflow.com/questions/64276902/mv-command-implementation-in-c-not-moving-files-to-different-directory
	if (S_ISDIR(path_stat.st_mode)) {
<<<<<<< HEAD
		char* path_copy = DDP_ALLOCATE(char, Pfad->cap);
=======
		char *path_copy = ALLOCATE(char, Pfad->cap);
>>>>>>> 74844066
		memcpy(path_copy, Pfad->str, Pfad->cap);

		char *base = basename(path_copy);
		size_t len_base = strlen(base);

		NeuerName->str = DDP_GROW_ARRAY(char, NeuerName->str, NeuerName->cap, NeuerName->cap + len_base + 1);
		strcat(NeuerName->str, "/");
		strcat(NeuerName->str, base);
		NeuerName->cap = NeuerName->cap + len_base + 1;

		DDP_FREE(char, path_copy);
	}
	if (rename(Pfad->str, NeuerName->str) != 0) {
		ddp_error("Fehler beim Verschieben des Pfades '%s' nach '%s': ", true, Pfad->str, NeuerName->str);
		return false;
	}
	return true;
}

static void formatDateStr(ddpstring *str, struct tm *time) {
	// make string empty
	*str = DDP_EMPTY_STRING;

	// format string
	char buff[30];
	int size = sprintf(buff, "%02d:%02d:%02d %02d.%02d.%02d", time->tm_hour, time->tm_min, time->tm_sec, time->tm_mday, time->tm_mon + 1, time->tm_year + 1900);

<<<<<<< HEAD
	str->cap = size+1;
	str->str = DDP_ALLOCATE(char, str->cap);
=======
	str->cap = size + 1;
	str->str = ALLOCATE(char, str->cap);
>>>>>>> 74844066
	strcpy(str->str, buff);
	str->str[str->cap - 1] = '\0';
}

void Zugriff_Datum(ddpstring *ret, ddpstring *Pfad) {
	struct stat st;
	if (stat(Pfad->str, &st) != 0) {
		*ret = (ddpstring){0};
		ddp_error("Fehler beim Überprüfen des Pfades '%s': ", true, Pfad->str);
		return;
	}
	struct tm *tm = localtime(&st.st_atime);

	formatDateStr(ret, tm);
}

void AEnderung_Datum(ddpstring *ret, ddpstring *Pfad) {
	struct stat st;
	if (stat(Pfad->str, &st) != 0) {
		*ret = (ddpstring){0};
		ddp_error("Fehler beim Überprüfen des Pfades '%s': ", true, Pfad->str);
		return;
	}
	struct tm *tm = localtime(&st.st_mtime);

	formatDateStr(ret, tm);
}

void Status_Datum(ddpstring *ret, ddpstring *Pfad) {
	struct stat st;
	if (stat(Pfad->str, &st) != 0) {
		*ret = (ddpstring){0};
		ddp_error("Fehler beim Überprüfen des Pfades '%s': ", true, Pfad->str);
		return;
	}
	struct tm *tm = localtime(&st.st_ctime);

	formatDateStr(ret, tm);
}

ddpint Datei_Groesse(ddpstring *Pfad) {
	struct stat st;
	if (stat(Pfad->str, &st) != 0) {
		ddp_error("Fehler beim Überprüfen des Pfades '%s': ", true, Pfad->str);
		return -1;
	}

	return (ddpint)st.st_size;
}

ddpint Datei_Modus(ddpstring *Pfad) {
	struct stat st;
	if (stat(Pfad->str, &st) != 0) {
		ddp_error("Fehler beim Überprüfen des Pfades '%s': ", true, Pfad->str);
		return -1;
	}

	return (ddpint)st.st_mode;
}

// UNIX: https://stackoverflow.com/questions/2180079/how-can-i-copy-a-file-on-unix-using-c
ddpbool Datei_Kopieren(ddpstring *Pfad, ddpstring *Kopiepfad) {
#ifdef DDPOS_WINDOWS
	return (ddpbool)CopyFile(Pfad->str, Kopiepfad->str, false);
#else  // DDPOW_LINUX
	if (!Pfad->str || !Kopiepfad->str) {
		return (ddpbool) false;
	}

	int fd_to, fd_from;

	if ((fd_from = open(Pfad->str, O_RDONLY)) < 0) {
		return (ddpbool) false;
	}
	if ((fd_to = open(Kopiepfad->str, O_WRONLY | O_CREAT | O_TRUNC, 0666)) < 0) {
		goto out_error;
	}

	char buff[1 << 13]; // 8KB
	ssize_t nread;
	while ((nread = read(fd_from, buff, sizeof(buff))) > 0) {
		char *out_ptr = buff;
		do {
			ssize_t nwritten = write(fd_to, out_ptr, nread);

			if (nwritten >= 0) {
				nread -= nwritten;
				out_ptr += nwritten;
			} else if (errno != EINTR) {
				goto out_error;
			}
		} while (nread > 0);
	}

	if (nread == 0) {
		// TODO: check this
		struct stat from_info;
		if (fstat(fd_from, &from_info) >= 0) {
			fchmod(fd_to, from_info.st_mode);
		}

		close(fd_from);
		close(fd_to);
		return (ddpbool) true;
	}

out_error:
	close(fd_from);
	if (fd_to >= 0) {
		close(fd_to);
	}

	return (ddpbool) false;
#endif // DDPOS_WINDOWS
}

ddpint Lies_Text_Datei(ddpstring *Pfad, ddpstringref ref) {
	FILE *file = fopen(Pfad->str, "r");
	if (file) {
		fseek(file, 0, SEEK_END);			  // seek the last byte in the file
		size_t string_size = ftell(file) + 1; // file_size + '\0'
		rewind(file);						  // go back to file start
		ref->str = ddp_reallocate(ref->str, ref->cap, string_size);
		ref->cap = string_size;
		size_t read = fread(ref->str, sizeof(char), string_size - 1, file);
		fclose(file);
		ref->str[ref->cap - 1] = '\0';
		if (read != string_size - 1) {
			ddp_error("Fehler beim Lesen der Datei '%s': ", true, Pfad->str);
		}
		return (ddpint)read;
	}
	ddp_error("Fehler beim Öffnen der Datei '%s': ", true, Pfad->str);
	return -1;
}

ddpint Schreibe_Text_Datei(ddpstring *Pfad, ddpstring *text) {
	FILE *file = fopen(Pfad->str, "w");
	if (file) {
		int ret = fprintf(file, text->str);
		fclose(file);
		if (ret < 0) {
			ddp_error("Fehler beim Schreiben der Datei '%s': ", true, Pfad->str);
			return ret;
		}
		return (ddpint)ret;
	}
	ddp_error("Fehler beim Öffnen der Datei '%s': ", true, Pfad->str);
	return -1;
}<|MERGE_RESOLUTION|>--- conflicted
+++ resolved
@@ -154,11 +154,7 @@
 
 	// https://stackoverflow.com/questions/64276902/mv-command-implementation-in-c-not-moving-files-to-different-directory
 	if (S_ISDIR(path_stat.st_mode)) {
-<<<<<<< HEAD
-		char* path_copy = DDP_ALLOCATE(char, Pfad->cap);
-=======
-		char *path_copy = ALLOCATE(char, Pfad->cap);
->>>>>>> 74844066
+		char *path_copy = DDP_ALLOCATE(char, Pfad->cap);
 		memcpy(path_copy, Pfad->str, Pfad->cap);
 
 		char *base = basename(path_copy);
@@ -186,13 +182,8 @@
 	char buff[30];
 	int size = sprintf(buff, "%02d:%02d:%02d %02d.%02d.%02d", time->tm_hour, time->tm_min, time->tm_sec, time->tm_mday, time->tm_mon + 1, time->tm_year + 1900);
 
-<<<<<<< HEAD
-	str->cap = size+1;
+	str->cap = size + 1;
 	str->str = DDP_ALLOCATE(char, str->cap);
-=======
-	str->cap = size + 1;
-	str->str = ALLOCATE(char, str->cap);
->>>>>>> 74844066
 	strcpy(str->str, buff);
 	str->str[str->cap - 1] = '\0';
 }

--- conflicted
+++ resolved
@@ -37,11 +37,7 @@
 %_debug.o: %.c
 	$(CC) $(CCFLAGS) $(DEBUGFLAGS) $(INC) -o $@ $<
 
-<<<<<<< HEAD
-all: $(OUT_FILE_NAME) $(PCRE2_OUT_FILE_NAME)
-=======
-all: $(OUT_FILE_NAME) compile_commands.json
->>>>>>> 74844066
+all: $(OUT_FILE_NAME) $(PCRE2_OUT_FILE_NAME) compile_commands.json
 
 debug: $(OUT_FILE_NAME_DEBUG) $(PCRE2_OUT_FILE_NAME)
 
@@ -61,14 +57,10 @@
 	fi
 
 clean:
-<<<<<<< HEAD
-	$(RM) $(OBJS) $(OBJS_DEBUG) $(OUT_FILE_NAME) $(PCRE2_OUT_FILE_NAME) $(OUT_FILE_NAME_DEBUG) .depend
+	$(RM) $(OBJS) $(OBJS_DEBUG) $(OUT_FILE_NAME) $(PCRE2_OUT_FILE_NAME) $(OUT_FILE_NAME_DEBUG) .depend compile_commands.json
 	@if [ -d ./pcre2 ]; then \
 		cd ./pcre2 && $(MAKE) clean; \
 	fi
-=======
-	$(RM) $(OBJS) $(OBJS_DEBUG) $(OUT_FILE_NAME) $(OUT_FILE_NAME_DEBUG) .depend compile_commands.json
->>>>>>> 74844066
 
 .depend: $(SRCS) $(HEADERS)
 	$(CC) -MM $(INC) $(SRCS) > .depend

[ 
	Dieses Module definiert einige nützliche Typen und Funktionen um einfacher mit C-Code zu interagieren .
	Diese Funktionen sollten nur benutzt werden, wenn man weiß was man tut.
]

[ Repräsentiert einen C-Zeiger (void*) ]
Wir definieren einen Zeiger öffentlich als eine Zahl.
[ Repräsentiert einen int ]
Wir definieren einen C_int oeffentlich als einen Buchstaben.

Die öffentliche Funktion C_Null gibt einen Zeiger zurück, macht:
	Gib 0 als Zeiger zurück.
Und kann so benutzt werden:
	"NULL"

[ Kopiert n Bytes vom Buffer src nach dest (entspricht memcpy() aus der C-stdlib) ]
Die öffentliche Funktion C_Memcpy mit den Parametern dest, src und n vom Typ Zeiger, Zeiger und Zahl, gibt nichts zurück,
ist in "libddpstdlib.a" definiert
und kann so benutzt werden:
	"Kopiere <n> Bytes von <src> nach <dest>" oder
	"kopiere <n> Bytes von <src> nach <dest>"

[ Repräsentiert einen C-String (char*) ]
Wir definieren einen CString öffentlich als einen Zeiger.

[ Gibt den unterliegenden CString von t zurück. Der CString ist nur valide solange t auch valide ist. ]
Die öffentliche Funktion Text_Zu_CString mit dem Parameter t vom Typ Text Referenz, gibt einen CString zurück,
ist in "libddpstdlib.a" definiert
Und überlädt den "als" Operator.

Die öffentliche Funktion Text_Zu_Zeiger mit dem Parameter t vom Typ Text Referenz, gibt einen Zeiger zurück,
ist in "libddpstdlib.a" definiert
Und kann so benutzt werden:
	"<t> interpretiert als Zeiger"

Die öffentliche Funktion Text_Byte_Groesse mit dem Parameter t vom Typ Text Referenz, gibt eine Zahl zurück,
ist in "libddpstdlib.a" definiert
Und kann so benutzt werden:
	"die Byte Größe von <t>"

Die öffentliche Funktion Buchstabe_Byte_Groesse mit dem Parameter b vom Typ Buchstabe, gibt eine Zahl zurück,
ist in "libddpstdlib.a" definiert
Und kann so benutzt werden:
	"die Byte Größe von <b>"

[ Gibt einen null-terminierten Byte Puffer zurück. ]
Die öffentliche Funktion Erstelle_Byte_Puffer mit dem Parameter n vom Typ Zahl, gibt einen Text zurück,
ist in "libddpstdlib.a" definiert
Und kann so benutzt werden:
	"ein neuer Puffer der Länge <n>"

[ close(int fd) ]
Die oeffentliche Funktion close mit dem Parameter fd vom Typ C_int, gibt nichts zurück,
ist in "libddpstdlib.a" definiert
und kann so benutzt werden:
<<<<<<< HEAD
    "Schließe <fd>"
=======
    "Schließe <fd>",
    "schließe <fd>"
>>>>>>> ba017d34
<|MERGE_RESOLUTION|>--- conflicted
+++ resolved
@@ -53,9 +53,5 @@
 Die oeffentliche Funktion close mit dem Parameter fd vom Typ C_int, gibt nichts zurück,
 ist in "libddpstdlib.a" definiert
 und kann so benutzt werden:
-<<<<<<< HEAD
-    "Schließe <fd>"
-=======
     "Schließe <fd>",
-    "schließe <fd>"
->>>>>>> ba017d34
+    "schließe <fd>"
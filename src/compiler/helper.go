package compiler

import (
	"path/filepath"
	"strings"

	"github.com/DDP-Projekt/Kompilierer/src/ast"
	"github.com/DDP-Projekt/Kompilierer/src/ddptypes"

	"github.com/llir/llvm/ir"
	"github.com/llir/llvm/ir/constant"
	"github.com/llir/llvm/ir/types"
)

// often used types declared here to shorten their names
var (
	i8  = types.I8
	i32 = types.I32
	i64 = types.I64

	// convenience declarations for often used types
	ddpint   = i64
	ddpfloat = types.Double
	ddpbool  = types.I1
	ddpchar  = i32

	ptr = types.NewPointer

	zero  = newInt(0) // 0: i64
	zerof = constant.NewFloat(ddpfloat, 0)
)

func newInt(value int64) *constant.Int {
	return constant.NewInt(ddpint, value)
}

func newIntT(typ *types.IntType, value int64) *constant.Int {
	return constant.NewInt(typ, value)
}

// wrapper for c.cf.Blocks[0].NewAlloca
// because allocatin on c.cbb can cause stackoverflows in loops
func (c *compiler) NewAlloca(elemType types.Type) *ir.InstAlloca {
	return c.cf.Blocks[0].NewAlloca(elemType)
}

// turn a ddptypes.Type into the corresponding llvm type
func (c *compiler) toIrType(ddpType ddptypes.Type) ddpIrType {
	if listType, isList := ddpType.(ddptypes.ListType); isList {
		switch listType.Underlying {
		case ddptypes.ZAHL:
			return c.ddpintlist
		case ddptypes.KOMMAZAHL:
			return c.ddpfloatlist
		case ddptypes.BOOLEAN:
			return c.ddpboollist
		case ddptypes.BUCHSTABE:
			return c.ddpcharlist
		case ddptypes.TEXT:
			return c.ddpstringlist
		}
	} else {
		switch ddpType {
		case ddptypes.ZAHL:
			return c.ddpinttyp
		case ddptypes.KOMMAZAHL:
			return c.ddpfloattyp
		case ddptypes.BOOLEAN:
			return c.ddpbooltyp
		case ddptypes.BUCHSTABE:
			return c.ddpchartyp
		case ddptypes.TEXT:
			return c.ddpstring
		case ddptypes.VoidType{}:
			return c.void
		}
	}
	c.err("illegal ddp type to ir type conversion (%s)", ddpType)
	return nil // unreachable
}

// used to handle possible reference parameters
func (c *compiler) toIrParamType(ty ddptypes.ParameterType) types.Type {
	irType := c.toIrType(ty.Type)

	if !ty.IsReference && irType.IsPrimitive() {
		return irType.IrType()
	}

	return irType.PtrType()
}

func (c *compiler) getListType(ty ddpIrType) *ddpIrListType {
	switch ty {
	case c.ddpinttyp:
		return c.ddpintlist
	case c.ddpfloattyp:
		return c.ddpfloatlist
	case c.ddpbooltyp:
		return c.ddpboollist
	case c.ddpchartyp:
		return c.ddpcharlist
	case c.ddpstring:
		return c.ddpstringlist
	}
	c.err("no list type found for elementType %s", ty.Name())
	return nil // unreachable
}

<<<<<<< HEAD
// prepends the decl.Name() with the current module prefix if necessery
func (c *compiler) getDeclIrName(decl ast.Declaration) string {
	isGlobal, isExtern := true, false
	// only apply this to global variables/functions
	if varDecl, ok := decl.(*ast.VarDecl); ok {
		otherDecl, _, _ := c.currentModule.Ast.Symbols.LookupDecl(varDecl.Name())
		isGlobal = otherDecl == varDecl
	} else { // don't apply name mangling to extern functions as their name is important in linking
		funDecl := decl.(*ast.FuncDecl)
		isExtern = ast.IsExternFunc(funDecl)
	}

	name := decl.Name()
	// add the prefix for the current module if the conditions are met
	if isGlobal && !isExtern {
		name = c.getModulePrefix(decl.Module()) + name
	}
	return name
=======
// creates the name of the module_init function
func (c *compiler) getModuleInitDisposeName(mod *ast.Module) (string, string) {
	name := "ddp_" + strings.TrimSuffix(
		strings.ReplaceAll(
			strings.ReplaceAll(
				filepath.ToSlash(mod.FileName),
				"/",
				"_",
			),
			":",
			"_",
		),
		".ddp",
	)
	return name + "_init", name + "_dispose"
>>>>>>> f1084119
}<|MERGE_RESOLUTION|>--- conflicted
+++ resolved
@@ -107,26 +107,6 @@
 	return nil // unreachable
 }
 
-<<<<<<< HEAD
-// prepends the decl.Name() with the current module prefix if necessery
-func (c *compiler) getDeclIrName(decl ast.Declaration) string {
-	isGlobal, isExtern := true, false
-	// only apply this to global variables/functions
-	if varDecl, ok := decl.(*ast.VarDecl); ok {
-		otherDecl, _, _ := c.currentModule.Ast.Symbols.LookupDecl(varDecl.Name())
-		isGlobal = otherDecl == varDecl
-	} else { // don't apply name mangling to extern functions as their name is important in linking
-		funDecl := decl.(*ast.FuncDecl)
-		isExtern = ast.IsExternFunc(funDecl)
-	}
-
-	name := decl.Name()
-	// add the prefix for the current module if the conditions are met
-	if isGlobal && !isExtern {
-		name = c.getModulePrefix(decl.Module()) + name
-	}
-	return name
-=======
 // creates the name of the module_init function
 func (c *compiler) getModuleInitDisposeName(mod *ast.Module) (string, string) {
 	name := "ddp_" + strings.TrimSuffix(
@@ -142,5 +122,4 @@
 		".ddp",
 	)
 	return name + "_init", name + "_dispose"
->>>>>>> f1084119
 }
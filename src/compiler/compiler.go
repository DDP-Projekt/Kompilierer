--- conflicted
+++ resolved
@@ -84,7 +84,6 @@
 	errorHandler ddperror.Handler // errors are passed to this function
 	result       *Result          // result of the compilation
 
-<<<<<<< HEAD
 	cbb              *ir.Block                   // current basic block in the ir
 	cf               *ir.Func                    // current function
 	scp              *scope                      // current scope in the ast (not in the ir)
@@ -93,20 +92,9 @@
 	structTypes      map[string]*ddpIrStructType // struct names mapped to their IR type
 	latestReturn     value.Value                 // return of the latest evaluated expression (in the ir)
 	latestReturnType ddpIrType                   // the type of latestReturn
+	latestIsTemp     bool                        // ewther the latestReturn is a temporary or not
 	importedModules  map[*ast.Module]struct{}    // all the modules that have already been imported
 	currentNode      ast.Node                    // used for error reporting
-=======
-	cbb              *ir.Block                // current basic block in the ir
-	cf               *ir.Func                 // current function
-	scp              *scope                   // current scope in the ast (not in the ir)
-	cfscp            *scope                   // out-most scope of the current function
-	functions        map[string]*funcWrapper  // all the global functions
-	latestReturn     value.Value              // return of the latest evaluated expression (in the ir)
-	latestReturnType ddpIrType                // the type of latestReturn
-	latestIsTemp     bool                     // ewther the latestReturn is a temporary or not
-	importedModules  map[*ast.Module]struct{} // all the modules that have already been imported
-	currentNode      ast.Node                 // used for error reporting
->>>>>>> 1382ecd8
 
 	moduleInitFunc             *ir.Func  // the module_init func of this module
 	moduleInitCbb              *ir.Block // cbb but for module_init
@@ -261,15 +249,10 @@
 	node.Accept(c)
 }
 
-<<<<<<< HEAD
-// helper to evalueate an expression and return its ir value
-func (c *compiler) evaluate(expr ast.Expression) (value.Value, ddpIrType) {
-=======
 // helper to evaluate an expression and return its ir value and type
 // the  bool signals wether the returned value is a temporary value that can be claimed
 // or if it is a 'reference' to a variable that must be copied
 func (c *compiler) evaluate(expr ast.Expression) (value.Value, ddpIrType, bool) {
->>>>>>> 1382ecd8
 	c.visitNode(expr)
 	return c.latestReturn, c.latestReturnType, c.latestIsTemp
 }
@@ -1251,13 +1234,8 @@
 	}
 }
 func (c *compiler) VisitCastExpr(e *ast.CastExpr) {
-<<<<<<< HEAD
-	lhs, lhsTyp := c.evaluate(e.Lhs)
+	lhs, lhsTyp, isTempLhs := c.evaluate(e.Lhs)
 	if ddptypes.IsList(e.Type) {
-=======
-	lhs, lhsTyp, isTempLhs := c.evaluate(e.Lhs)
-	if e.Type.IsList {
->>>>>>> 1382ecd8
 		listType := c.getListType(lhsTyp)
 		list := c.NewAlloca(listType.typ)
 		c.cbb.NewCall(listType.fromConstantsIrFun, list, newInt(1))

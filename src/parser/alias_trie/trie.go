--- conflicted
+++ resolved
@@ -43,14 +43,9 @@
 }
 
 // insert a value into the trie
-<<<<<<< HEAD
 // returns the previous value for the key or the default value if there was none
 func (t *Trie[K, V]) Insert(key []K, value V) V {
-	var v V
-=======
-func (t *Trie[K, V]) Insert(key []K, value V) {
 	var value_default V
->>>>>>> a8be2135
 	node := t.root
 	for _, k := range key {
 		if child, ok := node.children.Get(k); ok {

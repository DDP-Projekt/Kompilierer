--- conflicted
+++ resolved
@@ -225,6 +225,11 @@
 			}
 		}
 
+	ast.IterateImportedDecls(importStmt, func(name string, decl ast.Declaration, tok token.Token) bool {
+		if decl == nil {
+			return true
+		}
+
 		// skip decls that are already defined
 		// the resolver will error here
 		_, exists, _ := p.scope().LookupDecl(decl.Name())
@@ -247,46 +252,11 @@
 
 		// VarDecls don't have aliases
 		if !needAddAliases {
-			return
+			return true
 		}
 
 		// add all the aliases
 		addAliases(aliases, importStmt.Range)
-	}
-
-<<<<<<< HEAD
-	if len(importStmt.ImportedSymbols) == 0 {
-		// add all public aliases
-		for _, decl := range importStmt.Module.PublicDecls {
-			addDeclAliases(decl)
-		}
-	} else {
-		// only add the imported ones
-		for _, tok := range importStmt.ImportedSymbols {
-			name := tok.Literal
-			// check that the name exists as a public declaration
-			decl, exists := importStmt.Module.PublicDecls[name]
-			if !exists {
-				continue
-			}
-
-			addDeclAliases(decl)
-=======
-	ast.IterateImportedDecls(importStmt, func(name string, decl ast.Declaration, tok token.Token) bool {
-		if decl == nil {
-			return true
-		}
-
-		funcDecl, isFunc := decl.(*ast.FuncDecl)
-		_, alreadyDefined, _ := p.resolver.CurrentTable.LookupDecl(name)
-
-		if !isFunc || alreadyDefined {
-			return true
->>>>>>> f1084119
-		}
-
-		addAliases(funcDecl.Aliases, tok.Range)
-		return true
 	})
 }
 
@@ -2531,11 +2501,7 @@
 		if !p.match(token.LISTE) {
 			return p.tokenTypeToType(p.previous().Type)
 		}
-<<<<<<< HEAD
-		return ddptypes.ListType{Underlying: tokenTypeToType(p.peekN(-2).Type)}
-=======
-		return ddptypes.List(p.tokenTypeToType(p.peekN(-2).Type).Primitive)
->>>>>>> f1084119
+		return ddptypes.ListType{Underlying: p.tokenTypeToType(p.peekN(-2).Type)}
 	case token.ZAHLEN:
 		p.consume(token.LISTE)
 		return ddptypes.ListType{Underlying: ddptypes.ZAHL}
@@ -2575,11 +2541,7 @@
 	}
 	switch p.peekN(-2).Type {
 	case token.BOOLEAN, token.TEXT:
-<<<<<<< HEAD
-		return ddptypes.ListType{Underlying: tokenTypeToType(p.peekN(-2).Type)}
-=======
-		return ddptypes.List(p.tokenTypeToType(p.peekN(-2).Type).Primitive)
->>>>>>> f1084119
+		return ddptypes.ListType{Underlying: p.tokenTypeToType(p.peekN(-2).Type)}
 	case token.ZAHLEN:
 		return ddptypes.ListType{Underlying: ddptypes.ZAHL}
 	case token.KOMMAZAHLEN:
@@ -2611,26 +2573,16 @@
 		return p.tokenTypeToType(p.previous().Type), false
 	case token.BOOLEAN, token.TEXT:
 		if p.match(token.LISTE) {
-<<<<<<< HEAD
-			return ddptypes.ListType{Underlying: tokenTypeToType(p.peekN(-2).Type)}, false
-=======
-			return ddptypes.List(p.tokenTypeToType(p.peekN(-2).Type).Primitive), false
->>>>>>> f1084119
+			return ddptypes.ListType{Underlying: p.tokenTypeToType(p.peekN(-2).Type)}, false
 		} else if p.match(token.LISTEN) {
 			if !p.consume(token.REFERENZ) {
 				// report the error on the REFERENZ token, but still advance
 				// because there is a valid token afterwards
 				p.advance()
 			}
-<<<<<<< HEAD
-			return ddptypes.ListType{Underlying: tokenTypeToType(p.peekN(-3).Type)}, true
+			return ddptypes.ListType{Underlying: p.tokenTypeToType(p.peekN(-3).Type)}, true
 		} else if p.match(token.REFERENZ) {
-			return tokenTypeToType(p.peekN(-2).Type), true
-=======
-			return ddptypes.List(p.tokenTypeToType(p.peekN(-3).Type).Primitive), true
-		} else if p.match(token.REFERENZ) {
-			return ddptypes.Primitive(p.tokenTypeToType(p.peekN(-2).Type).Primitive), true
->>>>>>> f1084119
+			return p.tokenTypeToType(p.peekN(-2).Type), true
 		}
 		return p.tokenTypeToType(p.previous().Type), false
 	case token.ZAHLEN:

package parser

import (
	"fmt"
	"path/filepath"
	"sort"
	"strconv"
	"strings"
	"unicode/utf8"

	"github.com/DDP-Projekt/Kompilierer/src/ast"
	"github.com/DDP-Projekt/Kompilierer/src/ast/resolver"
	"github.com/DDP-Projekt/Kompilierer/src/ast/typechecker"
	"github.com/DDP-Projekt/Kompilierer/src/ddperror"
	"github.com/DDP-Projekt/Kompilierer/src/ddppath"
	"github.com/DDP-Projekt/Kompilierer/src/ddptypes"
	at "github.com/DDP-Projekt/Kompilierer/src/parser/alias_trie"
	"github.com/DDP-Projekt/Kompilierer/src/scanner"
	"github.com/DDP-Projekt/Kompilierer/src/token"
)

// holds state when parsing a .ddp file into an AST
type parser struct {
	tokens       []token.Token    // the tokens to parse (without comments)
	comments     []token.Token    // all the comments from the original tokens slice
	cur          int              // index of the current token
	errorHandler ddperror.Handler // a function to which errors are passed
	lastError    ddperror.Error   // latest reported error

	module            *ast.Module
<<<<<<< HEAD
	predefinedModules map[string]*ast.Module   // modules that were passed as environment, might not all be used
	aliases           []ast.Alias              // all found aliases
	typeNames         map[string]ddptypes.Type // map of struct names to struct types
	currentFunction   string                   // function which is currently being parsed
	panicMode         bool                     // flag to not report following errors
	errored           bool                     // wether the parser found an error
	resolver          *resolver.Resolver       // used to resolve every node directly after it has been parsed
	typechecker       *typechecker.Typechecker // used to typecheck every node directly after it has been parsed
=======
	predefinedModules map[string]*ast.Module                 // modules that were passed as environment, might not all be used
	funcAliases       *at.Trie[*token.Token, *ast.FuncAlias] // all found aliases (+ inbuild aliases)
	currentFunction   string                                 // function which is currently being parsed
	panicMode         bool                                   // flag to not report following errors
	errored           bool                                   // wether the parser found an error
	resolver          *resolver.Resolver                     // used to resolve every node directly after it has been parsed
	typechecker       *typechecker.Typechecker               // used to typecheck every node directly after it has been parsed
>>>>>>> d5ca1bdf
}

// returns a new parser, ready to parse the provided tokens
func newParser(name string, tokens []token.Token, modules map[string]*ast.Module, errorHandler ddperror.Handler) *parser {
	// default error handler does nothing
	if errorHandler == nil {
		errorHandler = ddperror.EmptyHandler
	}

	if len(tokens) == 0 {
		tokens = []token.Token{{Type: token.EOF}} // we need at least one EOF at the end of the tokens slice
	}

	// the last token must be EOF
	if tokens[len(tokens)-1].Type != token.EOF {
		tokens = append(tokens, token.Token{Type: token.EOF})
	}

	comments := make([]token.Token, 0)
	// filter the comments out
	i := 0
	for _, tok := range tokens {
		if tok.Type == token.COMMENT {
			comments = append(comments, tok)
		} else {
			tokens[i] = tok
			i++
		}
	}
	tokens = tokens[:i]

<<<<<<< HEAD
	aliases := make([]ast.Alias, 0)
=======
>>>>>>> d5ca1bdf
	parser := &parser{
		tokens:       tokens,
		comments:     comments,
		cur:          0,
		errorHandler: nil,
		module: &ast.Module{
			FileName:             name,
			Imports:              make([]*ast.ImportStmt, 0),
			ExternalDependencies: make(map[string]struct{}),
			Ast: &ast.Ast{
				Statements: make([]ast.Statement, 0),
				Comments:   comments,
				Symbols:    ast.NewSymbolTable(nil),
				Faulty:     false,
			},
			PublicDecls: make(map[string]ast.Declaration),
		},
		predefinedModules: modules,
<<<<<<< HEAD
		aliases:           aliases,
		typeNames:         make(map[string]ddptypes.Type),
=======
		funcAliases:       at.New[*token.Token, *ast.FuncAlias](tokenEqual, tokenLess),
>>>>>>> d5ca1bdf
		panicMode:         false,
		errored:           false,
		resolver:          &resolver.Resolver{},
		typechecker:       &typechecker.Typechecker{},
	}

	// wrap the errorHandler to set the parsers Errored variable
	// if it is called
	parser.errorHandler = func(err ddperror.Error) {
		parser.errored = true
		errorHandler(err)
	}

	// prepare the resolver and typechecker with the inbuild symbols and types
	parser.resolver = resolver.New(parser.module, parser.errorHandler, name)
	parser.typechecker = typechecker.New(parser.module, parser.errorHandler, name)

	return parser
}

// parse the provided tokens into an Ast
func (p *parser) parse() *ast.Module {
	defer parser_panic_wrapper(p)

	// main parsing loop
	for !p.atEnd() {
		if stmt := p.checkedDeclaration(); stmt != nil {
			p.module.Ast.Statements = append(p.module.Ast.Statements, stmt)
		}
	}

	return p.module
}

// if an error was encountered we synchronize to a point where correct parsing is possible again
func (p *parser) synchronize() {
	p.panicMode = false

	//p.advance() // maybe this needs to stay?
	for !p.atEnd() {
		if p.previous().Type == token.DOT { // a . ends statements, so we can continue parsing
			return
		}
		// these tokens typically begin statements which begin a new node
		switch p.peek().Type {
		// DIE/DER does not always indicate a declaration
		// so we only return if the next token fits
		case token.DIE:
			switch p.peekN(1).Type {
			case token.ZAHL, token.KOMMAZAHL, token.ZAHLEN, token.KOMMAZAHLEN,
				token.BUCHSTABEN, token.TEXT, token.BOOLEAN, token.FUNKTION:
				{
					return
				}
			}
		case token.DER:
			switch p.peekN(1).Type {
			case token.BOOLEAN, token.TEXT, token.BUCHSTABE, token.ALIAS:
				{
					return
				}
			}
		case token.WENN, token.FÜR, token.GIB, token.VERLASSE, token.SOLANGE,
			token.COLON, token.MACHE, token.DANN, token.WIEDERHOLE:
			return
		}
		p.advance()
	}
}

// fils out importStmt.Module and updates the parser state accordingly
func (p *parser) resolveModuleImport(importStmt *ast.ImportStmt) {
	p.module.Imports = append(p.module.Imports, importStmt) // add the import to the module

	rawPath := ast.TrimStringLit(&importStmt.FileName)
	inclPath := ""

	if rawPath == "" {
		p.err(ddperror.MISC_INCLUDE_ERROR, importStmt.FileName.Range, "Bei Einbindungen muss ein Dateipfad angegeben werden")
		return
	}

	// resolve the actual file path
	var err error
	if strings.HasPrefix(rawPath, "Duden") {
		inclPath = filepath.Join(ddppath.InstallDir, rawPath) + ".ddp"
	} else {
		inclPath, err = filepath.Abs(filepath.Join(filepath.Dir(p.module.FileName), rawPath+".ddp"))
	}

	if err != nil {
		p.err(ddperror.SYN_MALFORMED_INCLUDE_PATH, importStmt.FileName.Range, fmt.Sprintf("Fehlerhafter Dateipfad '%s': \"%s\"", rawPath+".ddp", err.Error()))
		return
	} else if module, ok := p.predefinedModules[inclPath]; !ok { // the module is new
		p.predefinedModules[inclPath] = nil // already add the name to the map to not import it infinetly
		// parse the new module
		importStmt.Module, err = Parse(Options{
			FileName:     inclPath,
			Source:       nil,
			Tokens:       nil,
			Modules:      p.predefinedModules,
			ErrorHandler: p.errorHandler,
		})

		// add the module to the list and to the importStmt
		// or report the error
		if err != nil {
			p.err(ddperror.MISC_INCLUDE_ERROR, importStmt.Range, fmt.Sprintf("Fehler beim einbinden von '%s': %s", rawPath+".ddp", err.Error()))
			return // return early on error
		} else {
			importStmt.Module.FileNameToken = &importStmt.FileName
			p.predefinedModules[inclPath] = importStmt.Module
		}
	} else { // we already included the module
		// circular import error
		if module == nil {
			p.err(ddperror.MISC_INCLUDE_ERROR, importStmt.Range, fmt.Sprintf("Zwei Module dürfen sich nicht gegenseitig einbinden! Das Modul '%s' versuchte das Modul '%s' einzubinden, während es von diesem Module eingebunden wurde", p.module.GetIncludeFilename(), rawPath+".ddp"))
			return // return early on error
		}

		importStmt.Module = module
	}

<<<<<<< HEAD
	// helper to add an alias slice to the parser
	// only adds aliases that are not already defined
	// and errors otherwise
	addAliases := func(aliases []ast.Alias, errRange token.Range) {
		// add all the aliases
		for _, alias := range aliases {
			if decl := p.aliasExists(alias.GetTokens()); decl != nil {
				_, isFunc := decl.(*ast.FuncDecl)
				p.err(ddperror.SEM_ALIAS_ALREADY_DEFINED, errRange, ddperror.MsgAliasAlreadyExists(alias.GetOriginal().Literal, decl.Name(), isFunc))
			} else {
				p.aliases = append(p.aliases, alias)
			}
		}
	}

=======
>>>>>>> d5ca1bdf
	ast.IterateImportedDecls(importStmt, func(name string, decl ast.Declaration, tok token.Token) bool {
		if decl == nil {
			return true
		}

		// skip decls that are already defined
		// the resolver will error here
		_, exists, _ := p.scope().LookupDecl(decl.Name())

		if exists {
			return true // continue
		}

		var aliases []ast.Alias
		needAddAliases := true
		switch decl := decl.(type) {
		case *ast.FuncDecl:
			aliases = append(aliases, toInterfaceSlice[ast.FuncAlias, ast.Alias](decl.Aliases)...)
		case *ast.StructDecl:
			aliases = append(aliases, toInterfaceSlice[ast.StructAlias, ast.Alias](decl.Aliases)...)
			p.typeNames[decl.Name()] = decl.Type
		default: // for VarDecls or BadDecls we don't need to add any aliases
			needAddAliases = false
		}

		// VarDecls don't have aliases
		if !needAddAliases {
			return true // continue
		}

<<<<<<< HEAD
		// add all the aliases
		addAliases(aliases, importStmt.Range)
=======
		p.addAliases(funcDecl.Aliases, tok.Range)
>>>>>>> d5ca1bdf
		return true
	})
}

// calls p.declaration and resolves and typechecks it
func (p *parser) checkedDeclaration() ast.Statement {
	stmt := p.declaration() // parse the node
	if stmt != nil {        // nil check, for alias declarations that aren't Ast Nodes
		if importStmt, ok := stmt.(*ast.ImportStmt); ok {
			p.resolveModuleImport(importStmt)
		}
		p.resolver.ResolveNode(stmt)      // resolve symbols in it (variables, functions, ...)
		p.typechecker.TypecheckNode(stmt) // typecheck the node
	}
	if p.panicMode { // synchronize the parsing if we are in panic mode
		p.synchronize()
	}
	return stmt
}

// entry point for the recursive descent parsing
func (p *parser) declaration() ast.Statement {
	if p.match(token.DER, token.DIE, token.DAS, token.WIR) { // might indicate a function, variable or struct
		if p.previous().Type == token.WIR {
			return &ast.DeclStmt{Decl: p.structDeclaration()}
		}

		n := -1
		if p.match(token.OEFFENTLICHE) {
			n = -2
		}

		switch t := p.peek().Type; t {
		case token.ALIAS:
			p.advance()
			return p.aliasDecl()
		case token.FUNKTION:
			p.advance()
			return &ast.DeclStmt{Decl: p.funcDeclaration(n - 1)}
		default:
			if p.isTypeName(p.peek()) {
				p.advance()
				return &ast.DeclStmt{Decl: p.varDeclaration(n-1, false)}
			}
		}

		p.decrease() // decrease, so expressionStatement() can recognize it as expression
		if n == -2 {
			p.decrease()
		}
	}

	return p.statement() // no declaration, so it must be a statement
}

// helper for boolean assignments
func (p *parser) assignRhs() ast.Expression {
	var expr ast.Expression // the final expression

	if p.match(token.TRUE, token.FALSE) {
		// parse possible wahr/falsch wenn syntax
		if p.match(token.COMMA) {
			p.consume(token.WENN)
			// if it is false, we add a unary bool-negate into the ast
			if tok := &p.tokens[p.cur-2]; tok.Type == token.FALSE {
				rhs := p.expression() // the actual boolean expression after falsch wenn, which is negated
				expr = &ast.UnaryExpr{
					Range: token.Range{
						Start: token.NewStartPos(tok),
						End:   rhs.GetRange().End,
					},
					Tok:      *tok,
					Operator: ast.UN_NOT,
					Rhs:      rhs,
				}
			} else {
				expr = p.expression() // wahr wenn simply becomes a normal expression
			}
		} else { // no wahr/falsch wenn, only a boolean literal
			p.decrease() // decrease, so expression() can recognize the literal
			expr = p.expression()

			// validate that nothing follows after the literal
			if _, ok := expr.(*ast.BoolLit); !ok {
				p.err(ddperror.SYN_EXPECTED_LITERAL, expr.GetRange(), ddperror.MsgGotExpected("ein Ausdruck", "ein Literal"))
			}
		}
	} else {
		expr = p.expression() // no wahr/falsch, so a normal expression
	}

	return expr
}

// parses a variable declaration
// startDepth is the int passed to p.peekN(n) to get to the DER/DIE token of the declaration
// isField indicates that this declaration should be parsed as a struct field
func (p *parser) varDeclaration(startDepth int, isField bool) ast.Declaration {
	begin := p.peekN(startDepth) // Der/Die/Das
	comment := p.commentBeforePos(begin.Range.Start)
	// ignore the comment if it is not next to or directly above the declaration
	if comment != nil && comment.Range.End.Line < begin.Range.Start.Line-1 {
		comment = nil
	}

	isPublic := p.peekN(startDepth+1).Type == token.OEFFENTLICHE || p.peekN(startDepth+1).Type == token.OEFFENTLICHEN
	p.decrease()
	type_start := p.previous()
	typ := p.parseType()
	if typ == nil {
		p.err(ddperror.SYN_EXPECTED_TYPENAME, token.NewRange(type_start, p.previous()), fmt.Sprintf("Invalider Typname %s", p.previous()))
	} else {
		getArticle := func(gender ddptypes.GrammaticalGender) token.TokenType {
			switch gender {
			case ddptypes.MASKULIN:
				if isField {
					return token.DEM
				}
				return token.DER
			case ddptypes.FEMININ:
				if isField {
					return token.DER
				}
				return token.DIE
			case ddptypes.NEUTRUM:
				if isField {
					return token.DEM
				}
				return token.DAS
			}
			return token.ILLEGAL // unreachable
		}

		if article := getArticle(typ.Gender()); begin.Type != article {
			p.err(ddperror.SYN_GENDER_MISMATCH, begin.Range, fmt.Sprintf("Falscher Artikel, meintest du %s?", article))
		}
	}

	// we need a name, so bailout if none is provided
	if !p.consume(token.IDENTIFIER) {
		return &ast.BadDecl{
			Err: ddperror.Error{
				Range: token.NewRange(p.peekN(-2), p.peek()),
				File:  p.module.FileName,
				Msg:   "Es wurde ein Variablen Name erwartet",
			},
			Tok: *p.peek(),
			Mod: p.module,
		}
	}

	name := p.previous()
	if isField {
		p.consume(token.MIT, token.STANDARDWERT)
	} else {
		p.consume(token.IST)
	}
	var expr ast.Expression

	if typ != ddptypes.BOOLEAN && ddptypes.IsList(typ) { // TODO: fix this with function calls and groupings
		expr = p.expression()
		if p.match(token.COUNT_MAL) {
			value := p.expression()
			expr_tok := expr.Token()
			expr = &ast.ListLit{
				Tok:    expr.Token(),
<<<<<<< HEAD
				Range:  token.NewRange(expr.Token(), p.previous()),
				Type:   typ.(ddptypes.ListType),
=======
				Range:  token.NewRange(&expr_tok, p.previous()),
				Type:   typ,
>>>>>>> d5ca1bdf
				Values: nil,
				Count:  expr,
				Value:  value,
			}
		}
	} else {
		expr = p.assignRhs()
	}

	if !isField {
		p.consume(token.DOT)
	}
	// prefer trailing comments as long as they are on the same line
	if trailingComment := p.commentAfterPos(p.previous().Range.End); trailingComment != nil && trailingComment.Range.Start.Line == p.previous().Range.End.Line {
		comment = trailingComment
	}

	return &ast.VarDecl{
		Range:    token.NewRange(begin, p.previous()),
		Comment:  comment,
		Type:     typ,
		NameTok:  *name,
		IsPublic: isPublic,
		Mod:      p.module,
		InitVal:  expr,
	}
}

// parses a function declaration
// startDepth is the int passed to p.peekN(n) to get to the DIE token of the declaration
func (p *parser) funcDeclaration(startDepth int) ast.Declaration {
	valid := true              // checks if the function is valid and may be appended to the parser state as p.errored = !valid
	validate := func(b bool) { // helper for setting the valid flag (to simplify some big boolean expressions)
		if !b {
			valid = false
		}
	}

	perr := func(code ddperror.Code, Range token.Range, msg string) {
		p.err(code, Range, msg)
		valid = false
	}

	begin := p.peekN(startDepth)
	comment := p.commentBeforePos(begin.Range.Start)
	// ignore the comment if it is not next to or directly above the declaration
	if comment != nil && comment.Range.End.Line < begin.Range.Start.Line-1 {
		comment = nil
	}

	isPublic := p.peekN(startDepth+1).Type == token.OEFFENTLICHE

	Funktion := p.previous() // save the token
	// we need a name, so bailout if none is provided
	if !p.consume(token.IDENTIFIER) {
		return &ast.BadDecl{
			Err: ddperror.New(ddperror.SYN_EXPECTED_IDENTIFIER, token.NewRange(begin, p.peek()), "Es wurde ein Funktions Name erwartet", p.module.FileName),
			Tok: *p.peek(),
			Mod: p.module,
		}
	}
	name := p.previous()

	// early error report if the name is already used
	if _, existed, _ := p.scope().LookupDecl(name.Literal); existed { // insert the name of the current function
		p.err(ddperror.SEM_NAME_ALREADY_DEFINED, name.Range, ddperror.MsgNameAlreadyExists(name.Literal))
	}

	// parse the parameter declaration
	// parameter names and types are declared seperately
	var (
		paramNames    []token.Token
		paramTypes    []ddptypes.ParameterType
		paramComments []*token.Token
	)
	if p.match(token.MIT) { // the function takes at least 1 parameter
		singleParameter := true
		if p.matchN(token.DEN, token.PARAMETERN) {
			singleParameter = false
		} else if !p.matchN(token.DEM, token.PARAMETER) {
			perr(ddperror.SYN_UNEXPECTED_TOKEN, p.peek().Range, ddperror.MsgGotExpected(p.peek(), "'de[n/m] Parameter[n]'"))
		}
		validate(p.consume(token.IDENTIFIER))
<<<<<<< HEAD
		paramNames = append(paramNames, p.previous()) // append the first parameter name
		paramComments = append(paramComments, p.getLeadingOrTrailingComment())
=======
		paramNames = append(make([]token.Token, 0), *p.previous()) // append the first parameter name
		paramComments = append(make([]*token.Token, 0), p.getLeadingOrTrailingComment())
>>>>>>> d5ca1bdf
		if !singleParameter {
			// helper function to avoid too much repitition
			addParamName := func(name *token.Token) {
				if containsLiteral(paramNames, name.Literal) { // check that each parameter name is unique
					perr(ddperror.SEM_NAME_ALREADY_DEFINED, name.Range, fmt.Sprintf("Ein Parameter mit dem Namen '%s' ist bereits vorhanden", name.Literal))
				}
				paramNames = append(paramNames, *name)                                 // append the parameter name
				paramComments = append(paramComments, p.getLeadingOrTrailingComment()) // addParamName is always being called with name == p.previous()
			}

			if p.match(token.UND) {
				validate(p.consume(token.IDENTIFIER))
				addParamName(p.previous())
			} else {
				for p.match(token.COMMA) { // the function takes multiple parameters
					if !p.consume(token.IDENTIFIER) {
						break
					}
					addParamName(p.previous())
				}
				if !p.consume(token.UND, token.IDENTIFIER) {
					perr(ddperror.SYN_EXPECTED_IDENTIFIER, p.peek().Range, ddperror.MsgGotExpected(p.peek(), "der letzte Parameter (und <Name>)")+"\nMeintest du vorher vielleicht 'dem Parameter' anstatt 'den Parametern'?")
				}
				addParamName(p.previous())
			}
		}
		// parse the types of the parameters
		validate(p.consume(token.VOM, token.TYP))
		firstType, ref := p.parseReferenceType()
		validate(firstType != nil)
		paramTypes = append(paramTypes, ddptypes.ParameterType{Type: firstType, IsReference: ref}) // append the first parameter type
		if !singleParameter {
			// helper function to avoid too much repitition
			addType := func() {
				// validate the parameter type and append it
				typ, ref := p.parseReferenceType()
				validate(typ != nil)
				paramTypes = append(paramTypes, ddptypes.ParameterType{Type: typ, IsReference: ref})
			}

			if p.match(token.UND) {
				addType()
			} else {
				for p.match(token.COMMA) { // parse the other parameter types
					if p.check(token.GIBT) { // , gibt indicates the end of the parameter list
						break
					}
					addType()
				}
				p.consume(token.UND)
				addType()
			}
		}
		p.consume(token.COMMA)
	}
	// we need as many parmeter names as types
	if len(paramNames) != len(paramTypes) {
		perr(ddperror.SEM_PARAM_NAME_TYPE_COUNT_MISMATCH, token.NewRange(&paramNames[0], p.previous()), fmt.Sprintf("Die Anzahl von Parametern stimmt nicht mit der Anzahl von Parameter-Typen überein (%d Parameter aber %d Typen)", len(paramNames), len(paramTypes)))
	}

	// parse the return type declaration
	validate(p.consume(token.GIBT))
	Typ := p.parseReturnType()
	if Typ == nil {
		valid = false
	}

	validate(p.consume(token.ZURÜCK, token.COMMA))
	bodyStart := -1
	definedIn := &token.Token{Type: token.ILLEGAL}
	if p.matchN(token.MACHT, token.COLON) {
		bodyStart = p.cur                             // save the body start-position for later, we first need to parse aliases to enable recursion
		indent := p.previous().Indent + 1             // indentation level of the function body
		for p.peek().Indent >= indent && !p.atEnd() { // advance to the alias definitions by checking the indentation
			p.advance()
		}
	} else {
		validate(p.consume(token.IST, token.IN, token.STRING, token.DEFINIERT))
		definedIn = p.peekN(-2)
		switch filepath.Ext(ast.TrimStringLit(definedIn)) {
		case ".c", ".lib", ".a", ".o":
		default:
			perr(ddperror.SEM_EXPECTED_LINKABLE_FILEPATH, definedIn.Range, fmt.Sprintf("Es wurde ein Pfad zu einer .c, .lib, .a oder .o Datei erwartet aber '%s' gefunden", definedIn.Literal))
		}
	}

	// parse the alias definitions before the body to enable recursion
	validate(p.consume(token.UND, token.KANN, token.SO, token.BENUTZT, token.WERDEN, token.COLON, token.STRING)) // at least 1 alias is required
	aliases := make([]*token.Token, 0)
	if p.previous().Type == token.STRING {
		aliases = append(aliases, p.previous())
	}
	// append the raw aliases
	for (p.match(token.COMMA) || p.match(token.ODER)) && p.peek().Indent > 0 && !p.atEnd() {
		if p.consume(token.STRING) {
			aliases = append(aliases, p.previous())
		}
	}

	// map function parameters to their type (given to the alias if it is valid)
	paramTypesMap := map[string]ddptypes.ParameterType{}
	for i, v := range paramNames {
		if i < len(paramTypes) {
			paramTypesMap[v.Literal] = paramTypes[i]
		}
	}

	// scan the raw aliases into tokens
	funcAliases := make([]ast.FuncAlias, 0)
	funcAliasTokens := make([][]*token.Token, 0)
	for _, v := range aliases {
		// scan the raw alias withouth the ""
		didError := false
		errHandleWrapper := func(err ddperror.Error) { didError = true; p.errorHandler(err) }
		if alias, err := scanner.ScanAlias(*v, errHandleWrapper); err == nil && !didError {
			if len(alias) < 2 { // empty strings are not allowed (we need at leas 1 token + EOF)
				p.err(ddperror.SEM_MALFORMED_ALIAS, v.Range, "Ein Alias muss mindestens 1 Symbol enthalten")
<<<<<<< HEAD
			} else if validateFunctionAlias(alias, paramNames, paramTypes) { // check that the alias fits the function
				if decl := p.aliasExists(alias); decl != nil { // check that the alias does not already exist for another function
					_, isFunc := decl.(*ast.FuncDecl)
					p.err(ddperror.SEM_ALIAS_ALREADY_TAKEN, v.Range, ddperror.MsgAliasAlreadyExists(v.Literal, decl.Name(), isFunc))
				} else { // the alias is valid so we append it
					funcAliases = append(funcAliases, ast.FuncAlias{Tokens: alias, Original: v, Func: nil, Args: paramTypesMap})
=======
			} else if validateAlias(alias, paramNames, paramTypes) { // check that the alias fits the function
				if ok, fun, pTokens := p.aliasExists(alias); ok {
					p.err(ddperror.SEM_ALIAS_ALREADY_TAKEN, v.Range, ddperror.MsgAliasAlreadyExists(v.Literal, fun.Func.Name()))
				} else {
					funcAliases = append(funcAliases, ast.FuncAlias{Tokens: alias, Original: *v, Func: nil, Args: paramTypesMap})
					funcAliasTokens = append(funcAliasTokens, pTokens)
>>>>>>> d5ca1bdf
				}
			} else {
				p.err(ddperror.SEM_MALFORMED_ALIAS, v.Range, "Ein Funktions Alias muss jeden Funktions Parameter genau ein mal enthalten")
			}
		}
	}

	aliasEnd := p.cur // save the end of the function declaration for later

	if !ast.IsGlobalScope(p.scope()) {
		perr(ddperror.SEM_NON_GLOBAL_FUNCTION, begin.Range, "Es können nur globale Funktionen deklariert werden")
	}

	if !valid {
		p.cur = aliasEnd
		return &ast.BadDecl{
			Err: p.lastError,
			Tok: *Funktion,
			Mod: p.module,
		}
	}

	decl := &ast.FuncDecl{
		Range:         token.NewRange(begin, p.previous()),
		Comment:       comment,
		Tok:           *begin,
		NameTok:       *name,
		IsPublic:      isPublic,
		Mod:           p.module,
		ParamNames:    paramNames,
		ParamTypes:    paramTypes,
		ParamComments: paramComments,
		Type:          Typ,
		Body:          nil,
		ExternFile:    *definedIn,
		Aliases:       funcAliases,
	}

	for i := range funcAliases {
		funcAliases[i].Func = decl
		p.funcAliases.Insert(funcAliasTokens[i], &funcAliases[i])
	}

<<<<<<< HEAD
	p.aliases = append(p.aliases, toInterfaceSlice[ast.FuncAlias, ast.Alias](funcAliases)...)

=======
>>>>>>> d5ca1bdf
	// parse the body after the aliases to enable recursion
	var body *ast.BlockStmt = nil
	if bodyStart != -1 {
		p.cur = bodyStart // go back to the body
		p.currentFunction = name.Literal

		bodyTable := p.newScope() // temporary symbolTable for the function parameters
		globalScope := bodyTable.Enclosing
		// insert the name of the current function
		if existed := globalScope.InsertDecl(p.currentFunction, decl); !existed && decl.IsPublic {
			p.module.PublicDecls[decl.Name()] = decl
		}
		// add the parameters to the table
		for i, l := 0, len(paramNames); i < l; i++ {
<<<<<<< HEAD
			bodyTable.InsertDecl(paramNames[i].Literal, &ast.VarDecl{NameTok: paramNames[i], IsPublic: false, Mod: p.module, Type: paramTypes[i].Type, Range: token.NewRange(paramNames[i], paramNames[i]), Comment: paramComments[i]})
=======
			bodyTable.InsertDecl(paramNames[i].Literal, &ast.VarDecl{NameTok: paramNames[i], IsPublic: false, IsGlobal: false, Mod: p.module, Type: paramTypes[i].Type, Range: token.NewRange(&paramNames[i], &paramNames[i]), Comment: paramComments[i]})
>>>>>>> d5ca1bdf
		}
		body = p.blockStatement(bodyTable).(*ast.BlockStmt) // parse the body with the parameters in the current table
		decl.Body = body

		// check that the function has a return statement if it needs one
		if !ddptypes.IsVoid(Typ) { // only if the function does not return void
			if len(body.Statements) < 1 { // at least the return statement is needed
				perr(ddperror.SEM_MISSING_RETURN, body.Range, ddperror.MSG_MISSING_RETURN)
			} else {
				// the last statement must be a return statement
				lastStmt := body.Statements[len(body.Statements)-1]
				if _, ok := lastStmt.(*ast.ReturnStmt); !ok {
					perr(ddperror.SEM_MISSING_RETURN, token.NewRange(p.previous(), p.previous()), ddperror.MSG_MISSING_RETURN)
				}
			}
		}
	} else { // the function is defined in an extern file
		// insert the name of the current function
		if existed := p.scope().InsertDecl(name.Literal, decl); !existed && decl.IsPublic {
			p.module.PublicDecls[decl.Name()] = decl
		}
		p.module.ExternalDependencies[ast.TrimStringLit(&decl.ExternFile)] = struct{}{} // add the extern declaration
	}

	p.currentFunction = ""
	p.cur = aliasEnd // go back to the end of the function to continue parsing

	return decl
}

// helper for funcDeclaration to check that every parameter is provided exactly once
func validateFunctionAlias(alias []token.Token, paramNames []token.Token, paramTypes []ddptypes.ParameterType) bool {
	isAliasExpr := func(t token.Token) bool { return t.Type == token.ALIAS_PARAMETER } // helper to check for parameters
	if countElements(alias, isAliasExpr) != len(paramNames) {                          // validate that the alias contains as many parameters as the function
		return false
	}
	nameSet := map[string]ddptypes.ParameterType{} // set that holds the parameter names contained in the alias and their corresponding type
	for i, v := range paramNames {
		if i < len(paramTypes) {
			nameSet[v.Literal] = paramTypes[i]
		}
	}
	// validate that each parameter is contained in the alias exactly once
	// and fill in the AliasInfo
	for i, v := range alias {
		if isAliasExpr(v) {
			k := strings.Trim(v.Literal, "<>") // remove the <> from <argname>
			if argTyp, ok := nameSet[k]; ok {
				alias[i].AliasInfo = &argTyp
				delete(nameSet, k)
			} else {
				return false
			}
		}
	}
	return true
}

<<<<<<< HEAD
// helper to check if an alias already exists for a function or struct
// returns the corresponding declaration or nil
func (p *parser) aliasExists(alias []token.Token) ast.Declaration {
	for i := range p.aliases {
		if slicesEqual(alias, p.aliases[i].GetTokens(), tokenEqual) {
			return p.aliases[i].Decl()
		}
	}
	return nil
}

// helper for structDeclaration to check that every field is provided once at max
// fields should not contain bad decls
// returns wether the alias is valid and its arguments
func validateStructAlias(alias []token.Token, fields []*ast.VarDecl) (bool, map[string]ddptypes.Type) {
	isAliasExpr := func(t token.Token) bool { return t.Type == token.ALIAS_PARAMETER } // helper to check for parameters
	if countElements(alias, isAliasExpr) > len(fields) {                               // validate that the alias contains as many parameters as the function
		return false, nil
	}
	nameSet := map[string]ddptypes.ParameterType{} // set that holds the parameter names contained in the alias and their corresponding type
	args := map[string]ddptypes.Type{}             // the arguments of the alias
	for _, v := range fields {
		nameSet[v.Name()] = ddptypes.ParameterType{
			Type:        v.Type,
			IsReference: false, // fields are never references
		}
		args[v.Name()] = v.Type
	}
	// validate that each parameter is contained in the alias once at max
	// and fill in the AliasInfo
	for i, v := range alias {
		if isAliasExpr(v) {
			k := strings.Trim(v.Literal, "<>") // remove the <> from <argname>
			if argTyp, ok := nameSet[k]; ok {
				alias[i].AliasInfo = &argTyp
				delete(nameSet, k)
			} else {
				return false, nil
			}
		}
	}
	return true, args
}

// helper for structDeclaration
func varDeclsToFields(decls []*ast.VarDecl) []ddptypes.StructField {
	result := make([]ddptypes.StructField, 0, len(decls))
	for _, v := range decls {
		result = append(result, ddptypes.StructField{
			Name: v.Name(),
			Type: v.Type,
		})
	}
	return result
}

func (p *parser) structDeclaration() ast.Declaration {
	begin := p.previous() // Wir
	comment := p.commentBeforePos(begin.Range.Start)
	// ignore the comment if it is not next to or directly above the declaration
	if comment != nil && comment.Range.End.Line < begin.Range.Start.Line-1 {
		comment = nil
	}

	p.consume(token.NENNEN, token.DIE)
	isPublic := p.match(token.OEFFENTLICHE)
	p.consume(token.KOMBINATION, token.AUS)

	var fields []ast.Declaration
	indent := begin.Indent + 1
	for p.peek().Indent >= indent && !p.atEnd() {
		p.consumeAny(token.DER, token.DEM)
		n := -1
		if p.match(token.OEFFENTLICHEN) {
			n = -2
		}
		p.advance()
		fields = append(fields, p.varDeclaration(n-1, true))
		if !p.consume(token.COMMA) {
			p.advance()
		}
	}

	p.consumeAny(token.EINEN, token.EINE, token.EIN)
	gender := ddptypes.INVALID
	switch p.previous().Type {
	case token.EINEN:
		gender = ddptypes.MASKULIN
	case token.EINE:
		gender = ddptypes.FEMININ
	case token.EIN:
		gender = ddptypes.NEUTRUM
	}

	if !p.consume(token.IDENTIFIER) {
		return &ast.BadDecl{
			Err: ddperror.Error{
				Range: token.NewRange(p.peekN(-2), p.peek()),
				File:  p.module.FileName,
				Msg:   "Es wurde ein Strukturen Name erwartet",
			},
			Tok: p.peek(),
			Mod: p.module,
		}
	}
	name := p.previous()

	p.consume(token.COMMA, token.UND, token.ERSTELLEN, token.SIE, token.SO, token.COLON, token.STRING)
	var aliases []token.Token
	if p.previous().Type == token.STRING {
		aliases = append(aliases, p.previous())
	}
	for p.match(token.COMMA) || p.match(token.ODER) && p.peek().Indent > 0 && !p.atEnd() {
		if p.consume(token.STRING) {
			aliases = append(aliases, p.previous())
		}
	}

	var structAliases []ast.StructAlias
	fieldsForValidation := toInterfaceSlice[ast.Declaration, *ast.VarDecl](
		filterSlice(fields, func(decl ast.Declaration) bool { _, ok := decl.(*ast.VarDecl); return ok }),
	)
	for _, v := range aliases {
		didError := false
		errHandleWrapper := func(err ddperror.Error) { didError = true; p.errorHandler(err) }
		if alias, err := scanner.ScanAlias(v, errHandleWrapper); err == nil && !didError {
			if len(alias) < 2 { // empty strings are not allowed (we need at leas 1 token + EOF)
				p.err(ddperror.SEM_MALFORMED_ALIAS, v.Range, "Ein Alias muss mindestens 1 Symbol enthalten")
			} else if valid, args := validateStructAlias(alias, fieldsForValidation); valid {
				if decl := p.aliasExists(alias); decl != nil {
					_, isFunc := decl.(*ast.FuncDecl)
					p.err(ddperror.SEM_ALIAS_ALREADY_TAKEN, v.Range, ddperror.MsgAliasAlreadyExists(v.Literal, decl.Name(), isFunc))
				} else {
					structAliases = append(structAliases, ast.StructAlias{Tokens: alias, Original: v, Struct: nil, Args: args})
				}
			} else {
				p.err(ddperror.SEM_MALFORMED_ALIAS, v.Range, "Ein Struktur Alias darf jedes Feld maximal einmal enthalten")
			}
		}
	}

	structType := &ddptypes.StructType{
		Name:       name.Literal,
		GramGender: gender,
		Fields:     varDeclsToFields(fieldsForValidation),
	}

	decl := &ast.StructDecl{
		Range:    token.NewRange(begin, p.previous()),
		Comment:  comment,
		Tok:      begin,
		NameTok:  name,
		IsPublic: isPublic,
		Mod:      p.module,
		Fields:   fields,
		Type:     structType,
		Aliases:  structAliases,
	}

	for i := range structAliases {
		structAliases[i].Struct = decl
	}

	p.aliases = append(p.aliases, toInterfaceSlice[ast.StructAlias, ast.Alias](structAliases)...)
	if _, exists := p.typeNames[decl.Name()]; !exists {
		p.typeNames[decl.Name()] = decl.Type
	}

	return decl
}

=======
>>>>>>> d5ca1bdf
func (p *parser) aliasDecl() ast.Statement {
	begin := p.peekN(-2)
	if begin.Type != token.DER {
		p.err(ddperror.SYN_GENDER_MISMATCH, begin.Range, fmt.Sprintf("Falscher Artikel, meintest du %s?", token.DER))
	}
	p.consume(token.STRING)
	aliasTok := p.previous()
	p.consume(token.STEHT, token.FÜR, token.DIE, token.FUNKTION, token.IDENTIFIER)
	fun := p.previous()

	decl, ok, isVar := p.scope().LookupDecl(fun.Literal)
	if !ok {
		p.err(ddperror.SEM_NAME_UNDEFINED, fun.Range, fmt.Sprintf("Der Name %s wurde noch nicht deklariert", fun.Literal))
		return nil
	} else if isVar {
		p.err(ddperror.SEM_BAD_NAME_CONTEXT, fun.Range, fmt.Sprintf("Der Name %s steht für eine Variable und nicht für eine Funktion", fun.Literal))
		return nil
	}
	funDecl := decl.(*ast.FuncDecl)

	// map function parameters to their type (given to the alias if it is valid)
	paramTypes := map[string]ddptypes.ParameterType{}
	for i, v := range funDecl.ParamNames {
		if i < len(funDecl.ParamTypes) {
			paramTypes[v.Literal] = funDecl.ParamTypes[i]
		}
	}

	// scan the raw alias withouth the ""
	var alias *ast.FuncAlias
	var pTokens []*token.Token
	if aliasTokens, err := scanner.ScanAlias(*aliasTok, func(err ddperror.Error) { p.err(err.Code, err.Range, err.Msg) }); err == nil && len(aliasTokens) < 2 { // empty strings are not allowed (we need at leas 1 token + EOF)
		p.err(ddperror.SEM_MALFORMED_ALIAS, aliasTok.Range, "Ein Alias muss mindestens 1 Symbol enthalten")
<<<<<<< HEAD
	} else if validateFunctionAlias(aliasTokens, funDecl.ParamNames, funDecl.ParamTypes) { // check that the alias fits the function
		if decl := p.aliasExists(aliasTokens); decl != nil { // check that the alias does not already exist for another function
			_, isFunc := decl.(*ast.FuncDecl)
			p.err(ddperror.SEM_ALIAS_ALREADY_DEFINED, aliasTok.Range, ddperror.MsgAliasAlreadyExists(aliasTok.Literal, decl.Name(), isFunc))
		} else { // the alias is valid so we append it
			alias = &ast.FuncAlias{Tokens: aliasTokens, Original: aliasTok, Func: funDecl, Args: paramTypes}
=======
	} else if validateAlias(aliasTokens, funDecl.ParamNames, funDecl.ParamTypes) { // check that the alias fits the function
		if ok, fun, toks := p.aliasExists(aliasTokens); ok {
			p.err(ddperror.SEM_ALIAS_ALREADY_TAKEN, aliasTok.Range, ddperror.MsgAliasAlreadyExists(aliasTok.Literal, fun.Func.Name()))
		} else {
			pTokens = toks
>>>>>>> d5ca1bdf
		}
	} else {
		p.err(ddperror.SEM_MALFORMED_ALIAS, aliasTok.Range, "Ein Funktions Alias muss jeden Funktions Parameter genau ein mal enthalten")
	}

	p.consume(token.DOT)

	if begin.Indent > 0 {
		p.err(ddperror.SEM_ALIAS_MUST_BE_GLOBAL, token.NewRange(begin, p.previous()), "Ein Alias darf nur im globalen Bereich deklariert werden!")
		return &ast.BadStmt{
			Err: p.lastError,
			Tok: *begin,
		}
	} else if alias != nil {
<<<<<<< HEAD
		p.aliases = append(p.aliases, ast.Alias(*alias))
=======
		p.funcAliases.Insert(pTokens, alias)
>>>>>>> d5ca1bdf
		funDecl.Aliases = append(funDecl.Aliases, *alias)
	}
	return nil
}

// parse a single statement
func (p *parser) statement() ast.Statement {
	// check for assignement
	if p.match(token.IDENTIFIER) {
		if p.peek().Type == token.IST || p.peek().Type == token.AN {
			return p.assignLiteral() // x ist ... assignements may only have literals, so we use this helper function
		} else {
			p.decrease() // no assignement, so probably an expressionStatement()
		}
	}

	// parse all possible statements
	switch p.peek().Type {
	case token.BINDE:
		p.consume(token.BINDE)
		return p.importStatement()
	case token.ERHÖHE, token.VERRINGERE,
		token.VERVIELFACHE, token.TEILE,
		token.VERSCHIEBE, token.NEGIERE:
		p.advance()
		return p.compoundAssignement()
	case token.SPEICHERE:
		p.consume(token.SPEICHERE)
		return p.assignNoLiteral() // Speichere ... in x, where non-literal expressions are allowed
	case token.WENN:
		p.consume(token.WENN)
		return p.ifStatement()
	case token.SOLANGE:
		p.consume(token.SOLANGE)
		return p.whileStatement()
	case token.MACHE:
		p.consume(token.MACHE)
		return p.doWhileStmt()
	case token.WIEDERHOLE:
		p.consume(token.WIEDERHOLE)
		return p.repeatStmt()
	case token.FÜR:
		p.consume(token.FÜR)
		return p.forStatement()
	case token.GIB:
		p.consume(token.GIB)
		return p.returnStatement()
	case token.VERLASSE:
		p.consume(token.VERLASSE)
		return p.voidReturn()
	case token.COLON:
		p.consume(token.COLON)
		return p.blockStatement(nil)
	}

	// no other statement was found, so interpret it as expression statement, whose result will be discarded
	return p.expressionStatement()
}

func (p *parser) importStatement() ast.Statement {
	binde := p.previous()
	var stmt *ast.ImportStmt
	if p.match(token.STRING) {
		stmt = &ast.ImportStmt{
			FileName:        *p.previous(),
			ImportedSymbols: nil,
		}
	} else if p.match(token.IDENTIFIER) {
		importedSymbols := []token.Token{*p.previous()}
		if p.peek().Type != token.AUS {
			if p.match(token.UND) {
				p.consume(token.IDENTIFIER)
				importedSymbols = append(importedSymbols, *p.previous())
			} else {
				for p.match(token.COMMA) {
					if p.consume(token.IDENTIFIER) {
						importedSymbols = append(importedSymbols, *p.previous())
					}
				}
				if p.consume(token.UND) && p.consume(token.IDENTIFIER) {
					importedSymbols = append(importedSymbols, *p.previous())
				}
			}
		}
		p.consume(token.AUS)
		if p.consume(token.STRING) {
			stmt = &ast.ImportStmt{
				FileName:        *p.previous(),
				ImportedSymbols: importedSymbols,
			}
		} else {
			return &ast.BadStmt{
				Tok: *p.peek(),
				Err: p.lastError,
			}
		}
	} else {
		p.err(ddperror.SYN_UNEXPECTED_TOKEN, p.peek().Range, ddperror.MsgGotExpected(p.peek(), "ein Text Literal oder ein Name"))
		return &ast.BadStmt{
			Tok: *p.peek(),
			Err: p.lastError,
		}
	}
	p.consume(token.EIN, token.DOT)
	stmt.Range = token.NewRange(binde, p.previous())
	return stmt
}

// either consumes the neccesery . or adds a postfix do-while or repeat
func (p *parser) finishStatement(stmt ast.Statement) ast.Statement {
	if p.match(token.DOT) {
		return stmt
	}
	count := p.expression()
	if !p.match(token.COUNT_MAL) {
		count_tok := count.Token()
		p.err(ddperror.SYN_UNEXPECTED_TOKEN, count.GetRange(),
			fmt.Sprintf("%s\nWolltest du vor %s vielleicht einen Punkt setzten?",
				ddperror.MsgGotExpected(p.previous(), token.COUNT_MAL), &count_tok,
			),
		)
	}
	tok := p.previous()
	tok.Type = token.WIEDERHOLE
	p.consume(token.DOT)
	return &ast.WhileStmt{
		Range: token.Range{
			Start: stmt.GetRange().Start,
			End:   token.NewEndPos(p.previous()),
		},
		While:     *tok,
		Condition: count,
		Body:      stmt,
	}
}

// += -= *= /=
// TODO: fix indexings as assignebles with 'um' after the index
func (p *parser) compoundAssignement() ast.Statement {
	// the many branches are here mostly because of different prepositons
	tok := p.previous()
	operator := ast.BIN_INVALID
	switch tok.Type {
	case token.ERHÖHE:
		operator = ast.BIN_PLUS
	case token.VERRINGERE:
		operator = ast.BIN_MINUS
	case token.VERVIELFACHE:
		operator = ast.BIN_MULT
	case token.TEILE:
		operator = ast.BIN_DIV
	}

	var operand ast.Expression
	var varName ast.Assigneable
	p.consume(token.IDENTIFIER)
	if p.match(token.LPAREN) { // indexings may be enclosed in parens to prevent the 'um' from being interpretetd as bitshift
		varName = p.assigneable()
		p.consume(token.RPAREN)
	} else {
		varName = p.assigneable()
	}

	// early return for negate as it does not need a second operand
	if tok.Type == token.NEGIERE {
		p.consume(token.DOT)
		typ := p.typechecker.EvaluateSilent(varName)
		operator := ast.UN_NEGATE
		if typ == ddptypes.BOOLEAN {
			operator = ast.UN_NOT
		}
		return &ast.AssignStmt{
			Range: token.NewRange(tok, p.previous()),
			Tok:   *tok,
			Var:   varName,
			Rhs: &ast.UnaryExpr{
				Range:    token.NewRange(tok, p.previous()),
				Tok:      *tok,
				Operator: operator,
				Rhs:      varName,
			},
		}
	}

	if tok.Type == token.TEILE {
		p.consume(token.DURCH)
	} else {
		p.consume(token.UM)
	}

	operand = p.expression()

	if tok.Type == token.VERSCHIEBE {
		p.consume(token.BIT, token.NACH)
		p.consumeAny(token.LINKS, token.RECHTS)
		assign_token := tok
		tok = p.previous()
		operator := ast.BIN_LEFT_SHIFT
		if tok.Type == token.RECHTS {
			operator = ast.BIN_RIGHT_SHIFT
		}
		p.consume(token.DOT)
		return &ast.AssignStmt{
			Range: token.NewRange(tok, p.previous()),
			Tok:   *assign_token,
			Var:   varName,
			Rhs: &ast.BinaryExpr{
				Range:    token.NewRange(tok, p.previous()),
				Tok:      *tok,
				Lhs:      varName,
				Operator: operator,
				Rhs:      operand,
			},
		}
	} else {
		p.consume(token.DOT)
		return &ast.AssignStmt{
			Range: token.NewRange(tok, p.previous()),
			Tok:   *tok,
			Var:   varName,
			Rhs: &ast.BinaryExpr{
				Range:    token.NewRange(tok, p.previous()),
				Tok:      *tok,
				Lhs:      varName,
				Operator: operator,
				Rhs:      operand,
			},
		}
	}
}

// helper to parse assignements which may only be literals
func (p *parser) assignLiteral() ast.Statement {
	ident := p.assigneable() // name of the variable was already consumed
	p.consume(token.IST)
	expr := p.assignRhs() // parse the expression
	// validate that the expression is a literal
	switch expr := expr.(type) {
	case *ast.IntLit, *ast.FloatLit, *ast.BoolLit, *ast.StringLit, *ast.CharLit, *ast.ListLit:
	default:
		if typ := p.typechecker.Evaluate(ident); typ != ddptypes.BOOLEAN {
			p.err(ddperror.SYN_EXPECTED_LITERAL, expr.GetRange(), "Es wurde ein Literal erwartet aber ein Ausdruck gefunden")
		}
	}
	ident_tok := ident.Token()
	return p.finishStatement(
		&ast.AssignStmt{
			Range: token.NewRange(&ident_tok, p.peek()),
			Tok:   ident.Token(),
			Var:   ident,
			Rhs:   expr,
		},
	)
}

// helper to parse an Speichere expr in x Assignement
func (p *parser) assignNoLiteral() ast.Statement {
	speichere := p.previous() // Speichere token
	expr := p.expression()
	p.consume(token.IN, token.IDENTIFIER)
	name := p.assigneable() // name of the variable is the just consumed identifier
	return p.finishStatement(
		&ast.AssignStmt{
			Range: token.NewRange(speichere, p.peek()),
			Tok:   *speichere,
			Var:   name,
			Rhs:   expr,
		},
	)
}

func (p *parser) ifStatement() ast.Statement {
	If := p.previous()          // the already consumed wenn token
	condition := p.expression() // parse the condition
	p.consume(token.COMMA)      // must be boolean, so an ist is required for grammar
	var Then ast.Statement
	thenScope := p.newScope()
	if p.match(token.DANN) { // with dann: the body is a block statement
		p.consume(token.COLON)
		Then = p.blockStatement(thenScope)
	} else { // otherwise it is a single statement
		if p.peek().Type == token.COLON { // block statements are only allowed with the syntax above
			p.err(ddperror.SYN_UNEXPECTED_TOKEN, p.peek().Range, "In einer Wenn Anweisung, muss ein 'dann' vor dem ':' stehen")
		}
		comma := p.previous()
		p.setScope(thenScope)
		Then = p.checkedDeclaration() // parse the single (non-block) statement
		p.exitScope()
		Then = &ast.BlockStmt{
			Range:      Then.GetRange(),
			Colon:      *comma,
			Statements: []ast.Statement{Then},
			Symbols:    thenScope,
		}
	}
	var Else ast.Statement = nil
	// parse a possible sonst statement
	if p.match(token.SONST) {
		if p.previous().Indent == If.Indent {
			elseScope := p.newScope()
			if p.match(token.COLON) {
				Else = p.blockStatement(elseScope) // with colon it is a block statement
			} else { // without it we just parse a single statement
				_else := p.previous()
				p.setScope(elseScope)
				Else = p.checkedDeclaration()
				p.exitScope()
				Else = &ast.BlockStmt{
					Range:      Else.GetRange(),
					Colon:      *_else,
					Statements: []ast.Statement{Else},
					Symbols:    elseScope,
				}
			}
		} else {
			p.decrease()
		}
	} else if p.match(token.WENN) { // if-else blocks are parsed as nested ifs where the else of the first if is an if-statement
		if p.previous().Indent == If.Indent && p.peek().Type == token.ABER {
			p.consume(token.ABER)
			Else = p.ifStatement() // parse the wenn aber
		} else {
			p.decrease() // no if-else just if, so decrease to parse the next if seperately
		}
	}
	var endPos token.Position
	if Else != nil {
		endPos = Else.GetRange().End
	} else {
		endPos = Then.GetRange().End
	}
	return &ast.IfStmt{
		Range: token.Range{
			Start: token.NewStartPos(If),
			End:   endPos,
		},
		If:        *If,
		Condition: condition,
		Then:      Then,
		Else:      Else,
	}
}

func (p *parser) whileStatement() ast.Statement {
	While := p.previous()
	condition := p.expression()
	p.consume(token.COMMA)
	var Body ast.Statement
	bodyTable := p.newScope()
	if p.match(token.MACHE) {
		p.consume(token.COLON)
		Body = p.blockStatement(bodyTable)
	} else {
		is := p.previous()
		p.setScope(bodyTable)
		Body = p.checkedDeclaration()
		p.exitScope()
		Body = &ast.BlockStmt{
			Range:      Body.GetRange(),
			Colon:      *is,
			Statements: []ast.Statement{Body},
			Symbols:    bodyTable,
		}
	}
	return &ast.WhileStmt{
		Range: token.Range{
			Start: token.NewStartPos(While),
			End:   Body.GetRange().End,
		},
		While:     *While,
		Condition: condition,
		Body:      Body,
	}
}

func (p *parser) doWhileStmt() ast.Statement {
	Do := p.previous()
	p.consume(token.COLON)
	body := p.blockStatement(nil)
	p.consume(token.SOLANGE)
	condition := p.expression()
	p.consume(token.DOT)
	return &ast.WhileStmt{
		Range: token.Range{
			Start: token.NewStartPos(Do),
			End:   token.NewEndPos(p.previous()),
		},
		While:     *Do,
		Condition: condition,
		Body:      body,
	}
}

func (p *parser) repeatStmt() ast.Statement {
	repeat := p.previous()
	p.consume(token.COLON)
	body := p.blockStatement(nil)
	count := p.expression()
	p.consume(token.COUNT_MAL, token.DOT)
	return &ast.WhileStmt{
		Range: token.Range{
			Start: token.NewStartPos(repeat),
			End:   body.GetRange().End,
		},
		While:     *repeat,
		Condition: count,
		Body:      body,
	}
}

func (p *parser) forStatement() ast.Statement {
	getPronoun := func(gender ddptypes.GrammaticalGender) token.TokenType {
		switch gender {
		case ddptypes.MASKULIN:
			return token.JEDEN
		case ddptypes.FEMININ:
			return token.JEDE
		case ddptypes.NEUTRUM:
			return token.JEDES
		}
		return token.ILLEGAL // unreachable
	}

	For := p.previous()
	p.consumeAny(token.JEDE, token.JEDEN, token.JEDES)
	pronoun_tok := p.previous()
	TypeTok := p.peek()
	Typ := p.parseType()
	if pronoun := getPronoun(Typ.Gender()); pronoun != pronoun_tok.Type {
		p.err(ddperror.SYN_GENDER_MISMATCH, pronoun_tok.Range, fmt.Sprintf("Falsches Pronomen, meintest du %s?", pronoun))
	}

	p.consume(token.IDENTIFIER)
	Ident := p.previous()
	iteratorComment := p.getLeadingOrTrailingComment()
	if p.match(token.VON) {
		from := p.expression() // start of the counter
		initializer := &ast.VarDecl{
			Range: token.Range{
				Start: token.NewStartPos(TypeTok),
				End:   from.GetRange().End,
			},
			Comment:  iteratorComment,
			Type:     Typ,
			NameTok:  *Ident,
			IsPublic: false,
			Mod:      p.module,
			InitVal:  from,
		}
		p.consume(token.BIS)
		to := p.expression()                            // end of the counter
		var step ast.Expression = &ast.IntLit{Value: 1} // step-size (default = 1)
		if Typ == ddptypes.KOMMAZAHL {
			step = &ast.FloatLit{Value: 1.0}
		}
		if p.match(token.MIT) {
			p.consume(token.SCHRITTGRÖßE)
			step = p.expression() // custom specified step-size
		}
		p.consume(token.COMMA)
		var Body *ast.BlockStmt
		bodyTable := p.newScope()                        // temporary symbolTable for the loop variable
		bodyTable.InsertDecl(Ident.Literal, initializer) // add the loop variable to the table
		if p.match(token.MACHE) {                        // body is a block statement
			p.consume(token.COLON)
			Body = p.blockStatement(bodyTable).(*ast.BlockStmt)
		} else { // body is a single statement
			Colon := p.previous()
			p.setScope(bodyTable)
			stmt := p.checkedDeclaration()
			p.exitScope()
			// wrap the single statement in a block for variable-scoping of the counter variable in the resolver and typechecker
			Body = &ast.BlockStmt{
				Range: token.Range{
					Start: token.NewStartPos(Colon),
					End:   stmt.GetRange().End,
				},
				Colon:      *Colon,
				Statements: []ast.Statement{stmt},
				Symbols:    bodyTable,
			}
		}
		return &ast.ForStmt{
			Range: token.Range{
				Start: token.NewStartPos(For),
				End:   Body.GetRange().End,
			},
			For:         *For,
			Initializer: initializer,
			To:          to,
			StepSize:    step,
			Body:        Body,
		}
	} else if p.match(token.IN) {
		In := p.expression()
		initializer := &ast.VarDecl{
			Range: token.Range{
				Start: token.NewStartPos(TypeTok),
				End:   In.GetRange().End,
			},
			Type:     Typ,
			NameTok:  *Ident,
			IsPublic: false,
			Mod:      p.module,
			InitVal:  In,
		}
		p.consume(token.COMMA)
		var Body *ast.BlockStmt
		bodyTable := p.newScope()                        // temporary symbolTable for the loop variable
		bodyTable.InsertDecl(Ident.Literal, initializer) // add the loop variable to the table
		if p.match(token.MACHE) {                        // body is a block statement
			p.consume(token.COLON)
			Body = p.blockStatement(bodyTable).(*ast.BlockStmt)
		} else { // body is a single statement
			Colon := p.previous()
			p.setScope(bodyTable)
			stmt := p.checkedDeclaration()
			p.exitScope()
			// wrap the single statement in a block for variable-scoping of the counter variable in the resolver and typechecker
			Body = &ast.BlockStmt{
				Range: token.Range{
					Start: token.NewStartPos(Colon),
					End:   stmt.GetRange().End,
				},
				Colon:      *Colon,
				Statements: []ast.Statement{stmt},
				Symbols:    bodyTable,
			}
		}
		return &ast.ForRangeStmt{
			Range: token.Range{
				Start: token.NewStartPos(For),
				End:   Body.GetRange().End,
			},
			For:         *For,
			Initializer: initializer,
			In:          In,
			Body:        Body,
		}
	}
	p.err(ddperror.SYN_UNEXPECTED_TOKEN, p.peek().Range, ddperror.MsgGotExpected(p.peek(), "'von'", "'in'"))
	return &ast.BadStmt{
		Err: p.lastError,
		Tok: *p.previous(),
	}
}

func (p *parser) returnStatement() ast.Statement {
	Return := p.previous()
	expr := p.expression()
	p.consume(token.ZURÜCK, token.DOT)
	rnge := token.NewRange(Return, p.previous())
	if p.currentFunction == "" {
		p.err(ddperror.SEM_GLOBAL_RETURN, rnge, ddperror.MSG_GLOBAL_RETURN)
	}
	return &ast.ReturnStmt{
		Range:  rnge,
		Func:   p.currentFunction,
		Return: *Return,
		Value:  expr,
	}
}

func (p *parser) voidReturn() ast.Statement {
	Leave := p.previous()
	p.consume(token.DIE, token.FUNKTION, token.DOT)
	rnge := token.NewRange(Leave, p.previous())
	if p.currentFunction == "" {
		p.err(ddperror.SEM_GLOBAL_RETURN, rnge, ddperror.MSG_GLOBAL_RETURN)
	}
	return &ast.ReturnStmt{
		Range:  token.NewRange(Leave, p.previous()),
		Func:   p.currentFunction,
		Return: *Leave,
		Value:  nil,
	}
}

func (p *parser) blockStatement(symbols *ast.SymbolTable) ast.Statement {
	colon := p.previous()
	if p.peek().Line() <= colon.Line() {
		p.err(ddperror.SYN_UNEXPECTED_TOKEN, p.peek().Range, "Nach einem Doppelpunkt muss eine neue Zeile beginnen")
	}
	statements := make([]ast.Statement, 0)
	indent := colon.Indent + 1

	if symbols == nil {
		symbols = p.newScope()
	}
	p.setScope(symbols)
	for p.peek().Indent >= indent && !p.atEnd() {
		if stmt := p.checkedDeclaration(); stmt != nil {
			statements = append(statements, stmt)
		}
	}
	p.exitScope()

	return &ast.BlockStmt{
		Range:      token.NewRange(colon, p.previous()),
		Colon:      *colon,
		Statements: statements,
		Symbols:    symbols,
	}
}

func (p *parser) expressionStatement() ast.Statement {
	return p.finishStatement(&ast.ExprStmt{Expr: p.expression()})
}

// entry for expression parsing
func (p *parser) expression() ast.Expression {
	return p.boolOR()
}

func (p *parser) boolOR() ast.Expression {
	expr := p.boolAND()
	for p.match(token.ODER) {
		tok := p.previous()
		rhs := p.boolAND()
		expr = &ast.BinaryExpr{
			Range: token.Range{
				Start: expr.GetRange().Start,
				End:   rhs.GetRange().End,
			},
			Tok:      *tok,
			Lhs:      expr,
			Operator: ast.BIN_OR,
			Rhs:      rhs,
		}
	}
	return expr
}

func (p *parser) boolAND() ast.Expression {
	expr := p.bitwiseOR()
	for p.match(token.UND) {
		tok := p.previous()
		rhs := p.bitwiseOR()
		expr = &ast.BinaryExpr{
			Range: token.Range{
				Start: expr.GetRange().Start,
				End:   rhs.GetRange().End,
			},
			Tok:      *tok,
			Lhs:      expr,
			Operator: ast.BIN_AND,
			Rhs:      rhs,
		}
	}
	return expr
}

func (p *parser) bitwiseOR() ast.Expression {
	expr := p.bitwiseXOR()
	for p.matchN(token.LOGISCH, token.ODER) {
		tok := p.previous()
		rhs := p.bitwiseXOR()
		expr = &ast.BinaryExpr{
			Range: token.Range{
				Start: expr.GetRange().Start,
				End:   rhs.GetRange().End,
			},
			Tok:      *tok,
			Lhs:      expr,
			Operator: ast.BIN_LOGIC_OR,
			Rhs:      rhs,
		}
	}
	return expr
}

func (p *parser) bitwiseXOR() ast.Expression {
	expr := p.bitwiseAND()
	for p.matchN(token.LOGISCH, token.KONTRA) {
		tok := p.previous()
		rhs := p.bitwiseAND()
		expr = &ast.BinaryExpr{
			Range: token.Range{
				Start: expr.GetRange().Start,
				End:   rhs.GetRange().End,
			},
			Tok:      *tok,
			Lhs:      expr,
			Operator: ast.BIN_LOGIC_XOR,
			Rhs:      rhs,
		}
	}
	return expr
}

func (p *parser) bitwiseAND() ast.Expression {
	expr := p.equality()
	for p.matchN(token.LOGISCH, token.UND) {
		tok := p.previous()
		rhs := p.equality()
		expr = &ast.BinaryExpr{
			Range: token.Range{
				Start: expr.GetRange().Start,
				End:   rhs.GetRange().End,
			},
			Tok:      *tok,
			Lhs:      expr,
			Operator: ast.BIN_LOGIC_AND,
			Rhs:      rhs,
		}
	}
	return expr
}

func (p *parser) equality() ast.Expression {
	expr := p.comparison()
	for p.match(token.GLEICH, token.UNGLEICH) {
		tok := p.previous()
		rhs := p.comparison()
		operator := ast.BIN_EQUAL
		if tok.Type == token.UNGLEICH {
			operator = ast.BIN_UNEQUAL
		}
		expr = &ast.BinaryExpr{
			Range: token.Range{
				Start: expr.GetRange().Start,
				End:   rhs.GetRange().End,
			},
			Tok:      *tok,
			Lhs:      expr,
			Operator: operator,
			Rhs:      rhs,
		}
		p.consume(token.IST)
	}
	return expr
}

func (p *parser) comparison() ast.Expression {
	expr := p.bitShift()
	for p.match(token.GRÖßER, token.KLEINER) {
		tok := p.previous()
		operator := ast.BIN_GREATER
		if tok.Type == token.KLEINER {
			operator = ast.BIN_LESS
		}
		p.consume(token.ALS)
		if p.match(token.COMMA) {
			p.consume(token.ODER)
			if tok.Type == token.GRÖßER {
				operator = ast.BIN_GREATER_EQ
			} else {
				operator = ast.BIN_LESS_EQ
			}
		}

		rhs := p.bitShift()
		expr = &ast.BinaryExpr{
			Range: token.Range{
				Start: expr.GetRange().Start,
				End:   rhs.GetRange().End,
			},
			Tok:      *tok,
			Lhs:      expr,
			Operator: operator,
			Rhs:      rhs,
		}
		p.consume(token.IST)
	}
	return expr
}

func (p *parser) bitShift() ast.Expression {
	expr := p.term()
	for p.match(token.UM) {
		rhs := p.term()
		p.consume(token.BIT, token.NACH)
		if !p.match(token.LINKS, token.RECHTS) {
			p.err(ddperror.SYN_UNEXPECTED_TOKEN, p.peek().Range, ddperror.MsgGotExpected(p.peek().Literal, "Links", "Rechts"))
			return &ast.BadExpr{
				Err: p.lastError,
				Tok: expr.Token(),
			}
		}
		tok := p.previous()
		operator := ast.BIN_LEFT_SHIFT
		if tok.Type == token.RECHTS {
			operator = ast.BIN_RIGHT_SHIFT
		}
		expr = &ast.BinaryExpr{
			Range: token.Range{
				Start: expr.GetRange().Start,
				End:   rhs.GetRange().End,
			},
			Tok:      *tok,
			Lhs:      expr,
			Operator: operator,
			Rhs:      rhs,
		}
		p.consume(token.VERSCHOBEN)
	}
	return expr
}

func (p *parser) term() ast.Expression {
	expr := p.factor()
	for p.match(token.PLUS, token.MINUS, token.VERKETTET) {
		tok := p.previous()
		operator := ast.BIN_PLUS
		if tok.Type == token.VERKETTET { // string concatenation
			p.consume(token.MIT)
			operator = ast.BIN_CONCAT
		} else if tok.Type == token.MINUS {
			operator = ast.BIN_MINUS
		}
		rhs := p.factor()
		expr = &ast.BinaryExpr{
			Range: token.Range{
				Start: expr.GetRange().Start,
				End:   rhs.GetRange().End,
			},
			Tok:      *tok,
			Lhs:      expr,
			Operator: operator,
			Rhs:      rhs,
		}
	}
	return expr
}

func (p *parser) factor() ast.Expression {
	expr := p.unary()
	for p.match(token.MAL, token.DURCH, token.MODULO) {
		tok := p.previous()
		operator := ast.BIN_MULT
		if tok.Type == token.DURCH {
			operator = ast.BIN_DIV
		} else if tok.Type == token.MODULO {
			operator = ast.BIN_MOD
		}
		rhs := p.unary()
		expr = &ast.BinaryExpr{
			Range: token.Range{
				Start: expr.GetRange().Start,
				End:   rhs.GetRange().End,
			},
			Tok:      *tok,
			Lhs:      expr,
			Operator: operator,
			Rhs:      rhs,
		}
	}
	return expr
}

func (p *parser) unary() ast.Expression {
	if expr := p.alias(); expr != nil { // first check for a function call to enable operator overloading
		return p.power(expr)
	}
<<<<<<< HEAD
=======
	var start *token.Token
>>>>>>> d5ca1bdf
	// match the correct unary operator
	if p.match(token.NICHT, token.BETRAG, token.GRÖßE, token.LÄNGE, token.LOGISCH, token.DIE, token.DER, token.DEM) {
		start := p.previous()

		switch start.Type {
		case token.DIE:
			if !p.match(token.GRÖßE, token.LÄNGE) { // nominativ
				p.decrease() // DIE does not belong to a operator, so maybe it is a function call
				return p.negate()
			}
		case token.DER:
			if !p.match(token.GRÖßE, token.LÄNGE, token.BETRAG) { // Betrag: nominativ, Größe/Länge: dativ
				p.decrease() // DER does not belong to a operator, so maybe it is a function call
				return p.negate()
			}
		case token.DEM:
			if !p.match(token.BETRAG) { // dativ
				p.decrease() // DEM does not belong to a operator, so maybe it is a function call
				return p.negate()
			}
		case token.LOGISCH:
			if !p.match(token.NICHT) {
				p.decrease() // LOGISCH does not belong to a operator, so maybe it is a function call
				return p.negate()
			}
		case token.BETRAG, token.LÄNGE, token.GRÖßE:
			p.err(ddperror.SYN_UNEXPECTED_TOKEN, start.Range, fmt.Sprintf("Vor '%s' fehlt der Artikel", start))
		}

		tok := p.previous()
		operator := ast.UN_ABS
		switch tok.Type {
		case token.BETRAG, token.GRÖßE, token.LÄNGE:
			p.consume(token.VON)
		case token.NICHT:
			if p.peekN(-2).Type == token.LOGISCH {
				operator = ast.UN_LOGIC_NOT
			}
		}
		switch tok.Type {
		case token.NICHT:
			if operator != ast.UN_LOGIC_NOT {
				operator = ast.UN_NOT
			}
		case token.GRÖßE:
			operator = ast.UN_SIZE
		case token.LÄNGE:
			operator = ast.UN_LEN
		}
		rhs := p.unary()
		return &ast.UnaryExpr{
			Range: token.Range{
				Start: token.NewStartPos(start),
				End:   rhs.GetRange().End,
			},
			Tok:      *tok,
			Operator: operator,
			Rhs:      rhs,
		}
	}
	return p.negate()
}

func (p *parser) negate() ast.Expression {
	if p.match(token.NEGATE) {
		tok := p.previous()
		rhs := p.unary()
		return &ast.UnaryExpr{
			Range: token.Range{
				Start: token.NewStartPos(tok),
				End:   rhs.GetRange().End,
			},
			Tok:      *tok,
			Operator: ast.UN_NEGATE,
			Rhs:      rhs,
		}
	}
	return p.power(nil)
}

// when called from unary() lhs might be a funcCall
// TODO: check precedence
func (p *parser) power(lhs ast.Expression) ast.Expression {
	// TODO: grammar
	if p.match(token.DIE) {
		lhs := p.unary()
		p.consume(token.DOT, token.WURZEL)
		tok := p.previous()
		p.consume(token.VON)
		// root is implemented as pow(degree, 1/radicant)
		expr := p.unary()

		return &ast.BinaryExpr{
			Range: token.Range{
				Start: expr.GetRange().Start,
				End:   lhs.GetRange().End,
			},
			Tok:      *tok,
			Lhs:      expr,
			Operator: ast.BIN_POW,
			Rhs: &ast.BinaryExpr{
				Lhs: &ast.IntLit{
					Literal: lhs.Token(),
					Value:   1,
				},
				Tok:      *tok,
				Operator: ast.BIN_DIV,
				Rhs:      lhs,
			},
		}
	}

	// TODO: grammar
	if p.matchN(token.DER, token.LOGARITHMUS) {
		tok := p.previous()
		p.consume(token.VON)
		numerus := p.expression()
		p.consume(token.ZUR, token.BASIS)
		rhs := p.unary()

		return &ast.BinaryExpr{
			Range: token.Range{
				Start: numerus.GetRange().Start,
				End:   rhs.GetRange().End,
			},
			Tok:      *tok,
			Lhs:      numerus,
			Operator: ast.BIN_LOG,
			Rhs:      rhs,
		}
	}

	lhs = p.primary(lhs)
	for p.match(token.HOCH) {
		tok := p.previous()
		rhs := p.unary()
		lhs = &ast.BinaryExpr{
			Range: token.Range{
				Start: lhs.GetRange().Start,
				End:   rhs.GetRange().End,
			},
			Tok:      *tok,
			Lhs:      lhs,
			Operator: ast.BIN_POW,
			Rhs:      rhs,
		}
	}
	return lhs
}

// when called from power() lhs might be a funcCall
func (p *parser) primary(lhs ast.Expression) ast.Expression {
	if lhs == nil {
		lhs = p.alias()
	}
	if lhs == nil { // funccall has the highest precedence (aliases + operator overloading)
		switch tok := p.advance(); tok.Type {
		case token.FALSE:
			lhs = &ast.BoolLit{Literal: *p.previous(), Value: false}
		case token.TRUE:
			lhs = &ast.BoolLit{Literal: *p.previous(), Value: true}
		case token.INT:
			lhs = p.parseIntLit()
		case token.FLOAT:
			lit := p.previous()
			if val, err := strconv.ParseFloat(strings.Replace(lit.Literal, ",", ".", 1), 64); err == nil {
				lhs = &ast.FloatLit{Literal: *lit, Value: val}
			} else {
				p.err(ddperror.SYN_MALFORMED_LITERAL, lit.Range, fmt.Sprintf("Das Kommazahlen Literal '%s' kann nicht gelesen werden", lit.Literal))
				lhs = &ast.FloatLit{Literal: *lit, Value: 0}
			}
		case token.CHAR:
			lit := p.previous()
			lhs = &ast.CharLit{Literal: *lit, Value: p.parseChar(lit.Literal)}
		case token.STRING:
			lit := p.previous()
			lhs = &ast.StringLit{Literal: *lit, Value: p.parseString(lit.Literal)}
		case token.LPAREN:
			lhs = p.grouping()
		case token.IDENTIFIER:
			lhs = &ast.Ident{
				Literal: *p.previous(),
			}
		// TODO: grammar
		case token.EINE, token.EINER: // list literals
			begin := p.previous()
			if begin.Type == token.EINER && p.match(token.LEEREN) {
				typ := p.parseListType()
				lhs = &ast.ListLit{
					Tok:    *begin,
					Range:  token.NewRange(begin, p.previous()),
					Type:   typ.(ddptypes.ListType),
					Values: nil,
				}
			} else if p.match(token.LEERE) {
				typ := p.parseListType()
				lhs = &ast.ListLit{
					Tok:    *begin,
					Range:  token.NewRange(begin, p.previous()),
					Type:   typ.(ddptypes.ListType),
					Values: nil,
				}
			} else {
				p.consume(token.LISTE, token.COMMA, token.DIE, token.AUS)
				values := append(make([]ast.Expression, 0, 2), p.expression())
				for p.match(token.COMMA) {
					values = append(values, p.expression())
				}
				p.consume(token.BESTEHT)
				lhs = &ast.ListLit{
					Tok:    *begin,
					Range:  token.NewRange(begin, p.previous()),
					Values: values,
				}
			}
		default:
			p.err(ddperror.SYN_UNEXPECTED_TOKEN, p.previous().Range, ddperror.MsgGotExpected(p.previous().Literal, "ein Literal", "ein Name"))
			lhs = &ast.BadExpr{
				Err: p.lastError,
				Tok: *tok,
			}
		}
	}

	// TODO: check this with precedence
	// 		 remember to also check p.assigneable()
<<<<<<< HEAD
	// 		 also check the order of the following 4 operators
	//		 and maybe outsource them into seperate functions

	for p.match(token.VON) {
		tok := p.previous()
		operand := lhs
		mid := p.expression()
		if p.match(token.BIS) {
			rhs := p.primary(nil)
			lhs = &ast.TernaryExpr{
				Range: token.Range{
					Start: operand.GetRange().Start,
					End:   rhs.GetRange().End,
				},
				Tok:      tok,
				Lhs:      operand,
				Mid:      mid,
				Rhs:      rhs,
				Operator: ast.TER_SLICE,
			}
		} else {
			lhs = &ast.BinaryExpr{
				Range: token.Range{
					Start: operand.GetRange().Start,
					End:   mid.GetRange().End,
				},
				Tok:      tok,
				Lhs:      operand,
				Rhs:      mid,
				Operator: ast.BIN_FIELD_ACCESS,
			}
=======
	// indexing
	if p.match(token.AN) {
		p.consume(token.DER, token.STELLE)
		tok := p.previous()
		rhs := p.primary(nil)
		lhs = &ast.BinaryExpr{
			Range: token.Range{
				Start: lhs.GetRange().Start,
				End:   rhs.GetRange().End,
			},
			Tok:      *tok,
			Lhs:      lhs,
			Operator: ast.BIN_INDEX,
			Rhs:      rhs,
		}
	} else if p.match(token.VON) {
		tok := p.previous()
		operand := lhs
		mid := p.expression()
		p.consume(token.BIS)
		rhs := p.primary(nil)
		lhs = &ast.TernaryExpr{
			Range: token.Range{
				Start: operand.GetRange().Start,
				End:   rhs.GetRange().End,
			},
			Tok:      *tok,
			Lhs:      operand,
			Mid:      mid,
			Rhs:      rhs,
			Operator: ast.TER_SLICE,
>>>>>>> d5ca1bdf
		}
	}

	// type-casting
	for p.match(token.ALS) {
		Type := p.parseType()
		lhs = &ast.CastExpr{
			Range: token.Range{
				Start: lhs.GetRange().Start,
				End:   token.NewEndPos(p.previous()),
			},
			Type: Type,
			Lhs:  lhs,
		}
	}

	// indexing
	for p.match(token.AN) {
		p.consume(token.DER, token.STELLE)
		tok := p.previous()
		rhs := p.primary(nil)
		lhs = &ast.BinaryExpr{
			Range: token.Range{
				Start: lhs.GetRange().Start,
				End:   rhs.GetRange().End,
			},
			Tok:      tok,
			Lhs:      lhs,
			Operator: ast.BIN_INDEX,
			Rhs:      rhs,
		}
	}

	return lhs
}

// either ast.Ident or ast.Indexing
// p.previous() must be of Type token.IDENTIFIER
// TODO: fix precedence with braces
func (p *parser) assigneable() ast.Assigneable {
<<<<<<< HEAD
	ident := &ast.Ident{
		Literal: p.previous(),
=======
	var ass ast.Assigneable = &ast.Ident{
		Literal: *p.previous(),
>>>>>>> d5ca1bdf
	}
	var ass ast.Assigneable = ident

	for p.match(token.VON) {
		p.consume(token.IDENTIFIER)
		rhs := p.assigneable()
		ass = &ast.FieldAccess{
			Rhs:   rhs,
			Field: ident,
		}
	}

	for p.match(token.AN) {
		p.consume(token.DER, token.STELLE)
		index := p.unary() // TODO: check if this can stay p.expression or if p.unary is better
		ass = &ast.Indexing{
			Lhs:   ass,
			Index: index,
		}
		if !p.match(token.COMMA) {
			break
		}
	}
	return ass
}

func (p *parser) grouping() ast.Expression {
	lParen := p.previous()
	innerExpr := p.expression()
	p.consume(token.RPAREN)

	return &ast.Grouping{
		Range:  token.NewRange(lParen, p.previous()),
		LParen: *lParen,
		Expr:   innerExpr,
	}
}

<<<<<<< HEAD
func (p *parser) alias() ast.Expression {
	// stores an alias with the actual length of all tokens (expanded token.ALIAS_EXPRESSIONs)
	type matchedAlias struct {
		alias        ast.Alias // original alias
		actualLength int       // length of this occurence in the code (considers the token length of the passed arguments)
	}

	start := p.cur                            // save start position to restore the state if no alias was recognized
	matchedAliases := make([]matchedAlias, 0) // stors all matched aliases (can be multiple due to different lengths)

	// loop through all possible aliases (expensive, might change later)
outer:
	for i, l := 0, len(p.aliases); i < l; i++ {
		alias := p.aliases[i]
		p.cur = start
		aliasTokens := alias.GetTokens()

		// loop through all the tokens in the alias
		for ii, ll := 0, len(aliasTokens); ii < ll && aliasTokens[ii].Type != token.EOF; ii++ {
			tok := aliasTokens[ii]
=======
func (p *parser) funcCall() ast.Expression {
	start := p.cur // save start position to restore the state if no alias was recognized

	// used as a map[int]int abusing the fact that node_index is incremental
	// keys are the indices where start_indices[i] < start_indices[i+1]
	// example order: 0, 1, 2, 5, 7, 9
	start_indices := make([]int, 0, 30)
	matchedAliases := p.funcAliases.Search(func(node_index int, tok *token.Token) (*token.Token, bool) {
		// the if statement below is a more efficient map[int]int implementation
		// abusing the fact that node_index is incremental
		if node_index < len(start_indices) { // key is already in the map
			// -1 is a placeholder for an unused keys
			if i := start_indices[node_index]; i == -1 {
				start_indices[node_index] = p.cur // assign the value
			} else {
				p.cur = i // the value is valid so use it
			}
		} else { // key is not in the map
			// we need to insert n more keys
			n := node_index - len(start_indices) + 1
			// placeholder -1 in every key
			for i := 0; i < n; i++ {
				start_indices = append(start_indices, -1)
			}
			// assign the value to the new key
			start_indices[node_index] = p.cur
		}
>>>>>>> d5ca1bdf

		if tok.Type == token.ALIAS_PARAMETER {
			switch t := p.peek(); t.Type {
			case token.INT, token.FLOAT, token.TRUE, token.FALSE, token.CHAR, token.STRING, token.IDENTIFIER:
				p.advance()
				return tok, true
			case token.NEGATE:
				p.advance()
				if !p.match(token.INT, token.FLOAT, token.IDENTIFIER) {
					return nil, false
				}
				return tok, true
			case token.LPAREN:
				p.advance()
				numLparens := 1
				for numLparens > 0 && !p.atEnd() {
					switch p.advance().Type {
					case token.LPAREN:
						numLparens++
					case token.RPAREN:
						numLparens--
					}
				}
				if p.atEnd() {
					return nil, false
				}
				return tok, true
			}
<<<<<<< HEAD

			// validate that the alias matches
			if !tokenEqual(p.peek(), tok) {
				p.cur = start
				continue outer // try the next alias otherwise
			}
			p.advance()
=======
>>>>>>> d5ca1bdf
		}
		return p.advance(), true
	})

	if len(matchedAliases) == 0 { // check if any alias was matched
		p.cur = start
		return nil // no alias -> no function call
	}

	// a argument that was already parsed
	type cachedArg struct {
		Arg     ast.Expression // expression (might be an assignable)
		exprEnd int            // where the expression was over (p.cur for the token after)
	}

	// a key for a cached argument
	type cachedArgKey struct {
		cur         int  // the start pos of that argument
		isReference bool // wether the argument was parsed with p.assignable() or p.expression()
	}

	// used for the algorithm below to parse each argument only once
	cached_args := map[cachedArgKey]*cachedArg{}
	// attempts to evaluate the arguments for the passed alias and checks if types match
	// returns nil if argument and parameter types don't match
	// similar to the alogrithm above
	// it also returns all errors that might have occured while doing so
	checkAlias := func(mAlias *ast.FuncAlias, typeSensitive bool) (map[string]ast.Expression, []ddperror.Error) {
		p.cur = start
		args := map[string]ast.Expression{}
		reported_errors := make([]ddperror.Error, 0)
		// this error handler collects its errors in reported_errors
		error_collector := func(err ddperror.Error) {
			reported_errors = append(reported_errors, err)
		}
		maliasTokens := mAlias.alias.GetTokens()
		maliasArgs := mAlias.alias.GetArgs()

<<<<<<< HEAD
		for i, l := 0, len(maliasTokens); i < l && maliasTokens[i].Type != token.EOF; i++ {
			tok := maliasTokens[i]

			if tok.Type == token.ALIAS_PARAMETER {
				argName := strings.Trim(tok.Literal, "<>") // remove the <> from the alias parameter
				paramType := maliasArgs[argName]           // type of the current parameter
=======
		for i, l := 0, len(mAlias.Tokens); i < l && mAlias.Tokens[i].Type != token.EOF; i++ {
			tok := &mAlias.Tokens[i]

			if tok.Type == token.ALIAS_PARAMETER {
				argName := strings.Trim(tok.Literal, "<>") // remove the <> from the alias parameter
				paramType := mAlias.Args[argName]          // type of the current parameter
>>>>>>> d5ca1bdf

				pType := p.peek().Type
				// early return if a non-identifier expression is passed as reference
				if typeSensitive && paramType.IsReference && pType != token.IDENTIFIER && pType != token.LPAREN {
					return nil, reported_errors
				}

				// create the key for the argument
				cached_arg_key := cachedArgKey{cur: p.cur, isReference: paramType.IsReference}
				cached_arg, ok := cached_args[cached_arg_key]

				if !ok { // if the argument was not already parsed
					cached_arg = &cachedArg{}
					exprStart := p.cur
					switch pType {
					case token.INT, token.FLOAT, token.TRUE, token.FALSE, token.CHAR, token.STRING, token.IDENTIFIER:
						p.advance() // single-token argument
					case token.NEGATE:
						p.advance()
						p.match(token.INT, token.FLOAT, token.IDENTIFIER)
					case token.LPAREN: // multiple-token arguments must be wrapped in parentheses
						p.advance()
						numLparens := 1
						for numLparens > 0 && !p.atEnd() {
							switch p.advance().Type {
							case token.LPAREN:
								numLparens++
							case token.RPAREN:
								numLparens--
							}
						}
					}
<<<<<<< HEAD
				}
				tokens := make([]token.Token, p.cur-exprStart)
				copy(tokens, p.tokens[exprStart:p.cur]) // copy all the tokens of the expression to be able to append the EOF
				// append the EOF needed for the parser
				eof := token.Token{Type: token.EOF, Literal: "", Indent: 0, Range: tok.Range, AliasInfo: nil}
				tokens = append(tokens, eof)
				argParser := newParser(p.module.FileName, tokens, nil, error_collector) // create a new parser for this expression
				argParser.aliases = p.aliases                                           // it needs the functions aliases
				argParser.resolver = p.resolver
				argParser.typechecker = p.typechecker
				var arg ast.Expression
				if paramType.IsReference {
					if tokens[0].Type == token.LPAREN {
						tokens = append(tokens[1:len(tokens)-2], eof)
						argParser.tokens = tokens
=======
					cached_arg.exprEnd = p.cur

					tokens := make([]token.Token, p.cur-exprStart, p.cur-exprStart+1)
					copy(tokens, p.tokens[exprStart:p.cur]) // copy all the tokens of the expression to be able to append the EOF
					// append the EOF needed for the parser
					eof := token.Token{Type: token.EOF, Literal: "", Indent: 0, Range: tok.Range, AliasInfo: nil}
					tokens = append(tokens, eof)
					argParser := &parser{
						tokens:       tokens,
						errorHandler: error_collector,
						module: &ast.Module{
							FileName: p.module.FileName,
						},
						funcAliases: p.funcAliases,
						resolver:    p.resolver,
						typechecker: p.typechecker,
					}

					if paramType.IsReference {
						if tokens[0].Type == token.LPAREN {
							tokens = append(tokens[1:len(tokens)-2], eof)
							argParser.tokens = tokens
						}
						argParser.advance() // consume the identifier for assigneable() to work
						cached_arg.Arg = argParser.assigneable()
					} else {
						cached_arg.Arg = argParser.expression() // parse the argument
>>>>>>> d5ca1bdf
					}
					cached_args[cached_arg_key] = cached_arg
				} else {
					p.cur = cached_arg.exprEnd // skip the already parsed argument
				}

				// check if the argument type matches the prameter type

				// we are in the for loop below, so the types must match
				// otherwise it doesn't matter
				if typeSensitive {
					typ := p.typechecker.EvaluateSilent(cached_arg.Arg) // evaluate the argument

					didMatch := true
					if typ != paramType.Type {
<<<<<<< HEAD
						arg = nil // arg and param types don't match
					} else if ass, ok := arg.(*ast.Indexing);                        // string-indexings may not be passed as char-reference
					paramType.IsReference && paramType.Type == ddptypes.BUCHSTABE && // if the parameter is a char-reference
						ok { // and the argument is a indexing
						lhs := p.typechecker.EvaluateSilent(ass.Lhs)
						if lhs == ddptypes.TEXT { // check if the lhs is a string
							arg = nil
=======
						didMatch = false
					} else if ass, ok := cached_arg.Arg.(*ast.Indexing);          // string-indexings may not be passed as char-reference
					paramType.IsReference && paramType.Type == ddptypes.Char() && // if the parameter is a char-reference
						ok { // and the argument is a indexing
						lhs := p.typechecker.EvaluateSilent(ass.Lhs)
						if lhs.Primitive == ddptypes.TEXT { // check if the lhs is a string
							didMatch = false
>>>>>>> d5ca1bdf
						}
					}

					if !didMatch {
						return nil, reported_errors
					}
				}

				args[argName] = cached_arg.Arg
				p.decrease() // to not skip a token
			}
			p.advance() // ignore non-argument tokens
		}
		return args, reported_errors
	}

	// sort the aliases in descending order
	// Stable so equal aliases stay in the order they were defined
	sort.SliceStable(matchedAliases, func(i, j int) bool {
<<<<<<< HEAD
		return len(matchedAliases[i].alias.GetTokens()) > len(matchedAliases[j].alias.GetTokens())
	})

	callOrLiteralFromAlias := func(alias ast.Alias, args map[string]ast.Expression) ast.Expression {
		if fnalias, isFuncAlias := alias.(ast.FuncAlias); isFuncAlias {
=======
		return len(matchedAliases[i].Tokens) > len(matchedAliases[j].Tokens)
	})

	// search for the longest possible alias whose parameter types match
	for i := range matchedAliases {
		if args, errs := checkAlias(matchedAliases[i], true); args != nil {
			// log the errors that occured while parsing
			apply(p.errorHandler, errs)
>>>>>>> d5ca1bdf
			return &ast.FuncCall{
				Range: token.NewRange(&p.tokens[start], p.previous()),
				Tok:   p.tokens[start],
<<<<<<< HEAD
				Name:  fnalias.Func.Name(),
				Func:  fnalias.Func,
=======
				Name:  matchedAliases[i].Func.Name(),
				Func:  matchedAliases[i].Func,
>>>>>>> d5ca1bdf
				Args:  args,
			}
		}

		stralias := alias.(ast.StructAlias)
		return &ast.StructLiteral{
			Range:  token.NewRange(p.tokens[start], p.previous()),
			Tok:    p.tokens[start],
			Struct: stralias.Struct,
			Args:   args,
		}
	}

	// search for the longest possible alias whose parameter types match
	for i := range matchedAliases {
		if args, errs := checkAlias(&matchedAliases[i], true); args != nil {
			// log the errors that occured while parsing
			apply(p.errorHandler, errs)
			return callOrLiteralFromAlias(matchedAliases[i].alias, args)
		}
	}

	// no alias matched the type requirements
	// so we take the longest one (most likely to be wanted)
	// and "call" it so that the typechecker will report
	// errors for the arguments
	mostFitting := matchedAliases[0]
	args, errs := checkAlias(mostFitting, false)

	// log the errors that occured while parsing
	apply(p.errorHandler, errs)

<<<<<<< HEAD
	return callOrLiteralFromAlias(mostFitting.alias, args)
=======
	return &ast.FuncCall{
		Range: token.NewRange(&p.tokens[start], p.previous()),
		Tok:   p.tokens[start],
		Name:  mostFitting.Func.Name(),
		Func:  mostFitting.Func,
		Args:  args,
	}
>>>>>>> d5ca1bdf
}

/*** Helper functions ***/

// helper to parse ddp chars with escape sequences
func (p *parser) parseChar(s string) (r rune) {
	lit := strings.TrimPrefix(strings.TrimSuffix(s, "'"), "'") // remove the ''
	switch utf8.RuneCountInString(lit) {
	case 1: // a single character can just be returned
		r, _ = utf8.DecodeRuneInString(lit)
		return r
	case 2: // two characters means \ something, the scanner would have errored otherwise
		r, _ := utf8.DecodeLastRuneInString(lit)
		switch r {
		case 'a':
			r = '\a'
		case 'b':
			r = '\b'
		case 'n':
			r = '\n'
		case 'r':
			r = '\r'
		case 't':
			r = '\t'
		case '\'':
			r = '\''
		case '\\':
		default:
			p.err(ddperror.SYN_MALFORMED_LITERAL, p.previous().Range, fmt.Sprintf("Ungültige Escape Sequenz '\\%s' im Buchstaben Literal", string(r)))
		}
		return r
	}
	return -1
}

// helper to parse ddp strings with escape sequences
func (p *parser) parseString(s string) string {
	str := strings.TrimPrefix(strings.TrimSuffix(s, "\""), "\"") // remove the ""

	for i, w := 0, 0; i < len(str); i += w {
		var r rune
		r, w = utf8.DecodeRuneInString(str[i:])
		if r == '\\' {
			seq, w2 := utf8.DecodeRuneInString(str[i+w:])
			switch seq {
			case 'a':
				seq = '\a'
			case 'b':
				seq = '\b'
			case 'n':
				seq = '\n'
			case 'r':
				seq = '\r'
			case 't':
				seq = '\t'
			case '"':
			case '\\':
			default:
				p.err(ddperror.SYN_MALFORMED_LITERAL, p.previous().Range, fmt.Sprintf("Ungültige Escape Sequenz '\\%s' im Text Literal", string(seq)))
				continue
			}

			str = str[:i] + string(seq) + str[i+w+w2:]
		}
	}

	return str
}

func (p *parser) parseIntLit() *ast.IntLit {
	lit := p.previous()
	if val, err := strconv.ParseInt(lit.Literal, 10, 64); err == nil {
		return &ast.IntLit{Literal: *lit, Value: val}
	} else {
		p.err(ddperror.SYN_MALFORMED_LITERAL, lit.Range, fmt.Sprintf("Das Zahlen Literal '%s' kann nicht gelesen werden", lit.Literal))
		return &ast.IntLit{Literal: *lit, Value: 0}
	}
}

// wether the next token indicates a typename
func (p *parser) isTypeName(t token.Token) bool {
	switch t.Type {
	case token.ZAHL, token.KOMMAZAHL, token.BOOLEAN, token.BUCHSTABE, token.TEXT,
		token.ZAHLEN, token.KOMMAZAHLEN, token.BUCHSTABEN:
		return true
	case token.IDENTIFIER:
		_, exists := p.typeNames[t.Literal]
		return exists
	}
	return false
}

// converts a TokenType to a Type
func (p *parser) tokenTypeToType(t token.TokenType) ddptypes.Type {
	switch t {
	case token.NICHTS:
		return ddptypes.VoidType{}
	case token.ZAHL:
		return ddptypes.ZAHL
	case token.KOMMAZAHL:
		return ddptypes.KOMMAZAHL
	case token.BOOLEAN:
		return ddptypes.BOOLEAN
	case token.BUCHSTABE:
		return ddptypes.BUCHSTABE
	case token.TEXT:
		return ddptypes.TEXT
	}
	p.panic("invalid TokenType (%d)", t)
	return ddptypes.VoidType{} // unreachable
}

// parses tokens into a DDPType
// expects the next token to be the start of the type
// returns nil and errors if no typename was found
func (p *parser) parseType() ddptypes.Type {
	if !p.match(token.ZAHL, token.KOMMAZAHL, token.BOOLEAN, token.BUCHSTABE,
		token.TEXT, token.ZAHLEN, token.KOMMAZAHLEN, token.BUCHSTABEN, token.IDENTIFIER) {
		p.err(ddperror.SYN_EXPECTED_TYPENAME, p.peek().Range, ddperror.MsgGotExpected(p.peek().Literal, "ein Typname"))
		return nil
	}

	switch p.previous().Type {
	case token.ZAHL, token.KOMMAZAHL, token.BUCHSTABE:
		return p.tokenTypeToType(p.previous().Type)
	case token.BOOLEAN, token.TEXT:
		if !p.match(token.LISTE) {
			return p.tokenTypeToType(p.previous().Type)
		}
		return ddptypes.ListType{Underlying: p.tokenTypeToType(p.peekN(-2).Type)}
	case token.ZAHLEN:
		p.consume(token.LISTE)
		return ddptypes.ListType{Underlying: ddptypes.ZAHL}
	case token.KOMMAZAHLEN:
		p.consume(token.LISTE)
		return ddptypes.ListType{Underlying: ddptypes.KOMMAZAHL}
	case token.BUCHSTABEN:
		if p.peekN(-2).Type == token.EINEN || p.peekN(-2).Type == token.JEDEN { // edge case in function return types and for-range loops
			return ddptypes.BUCHSTABE
		}
		p.consume(token.LISTE)
		return ddptypes.ListType{Underlying: ddptypes.BUCHSTABE}
	case token.IDENTIFIER:
		if Type, exists := p.typeNames[p.previous().Literal]; exists {
			return Type
		}
		p.err(ddperror.SYN_EXPECTED_TYPENAME, p.peek().Range, ddperror.MsgGotExpected(p.peek().Literal, "ein Typname"))
	}

	return nil // unreachable
}

// parses tokens into a DDPType which must be a list type
// expects the next token to be the start of the type
// returns nil and errors if no typename was found
// returns a ddptypes.ListType
func (p *parser) parseListType() ddptypes.Type {
	if !p.match(token.BOOLEAN, token.TEXT, token.ZAHLEN, token.KOMMAZAHLEN, token.BUCHSTABEN, token.IDENTIFIER) {
		p.err(ddperror.SYN_EXPECTED_TYPENAME, p.peek().Range, ddperror.MsgGotExpected(p.peek().Literal, "ein Listen-Typname"))
		return nil
	}

	if !p.consume(token.LISTE) {
		// report the error on the LISTE token, but still advance
		// because there is a valid token afterwards
		p.advance()
	}
	switch p.peekN(-2).Type {
	case token.BOOLEAN, token.TEXT:
		return ddptypes.ListType{Underlying: p.tokenTypeToType(p.peekN(-2).Type)}
	case token.ZAHLEN:
		return ddptypes.ListType{Underlying: ddptypes.ZAHL}
	case token.KOMMAZAHLEN:
		return ddptypes.ListType{Underlying: ddptypes.KOMMAZAHL}
	case token.BUCHSTABEN:
		return ddptypes.ListType{Underlying: ddptypes.BUCHSTABE}
	case token.IDENTIFIER:
		if Type, exists := p.typeNames[p.peekN(-2).Literal]; exists {
			return Type
		}
		p.err(ddperror.SYN_EXPECTED_TYPENAME, p.peekN(-2).Range, ddperror.MsgGotExpected(p.peek().Literal, "ein Listen-Typname"))
	}

	return nil // unreachable
}

// parses tokens into a DDPType and returns wether the type is a reference type
// expects the next token to be the start of the type
// returns nil and errors if no typename was found
func (p *parser) parseReferenceType() (ddptypes.Type, bool) {
	if !p.match(token.ZAHL, token.KOMMAZAHL, token.BOOLEAN, token.BUCHSTABE,
		token.TEXT, token.ZAHLEN, token.KOMMAZAHLEN, token.BUCHSTABEN, token.IDENTIFIER) {
		p.err(ddperror.SYN_EXPECTED_TYPENAME, p.peek().Range, ddperror.MsgGotExpected(p.peek().Literal, "ein Typname"))
		return nil, false // void indicates error
	}

	switch p.previous().Type {
	case token.ZAHL, token.KOMMAZAHL, token.BUCHSTABE:
		return p.tokenTypeToType(p.previous().Type), false
	case token.BOOLEAN, token.TEXT:
		if p.match(token.LISTE) {
			return ddptypes.ListType{Underlying: p.tokenTypeToType(p.peekN(-2).Type)}, false
		} else if p.match(token.LISTEN) {
			if !p.consume(token.REFERENZ) {
				// report the error on the REFERENZ token, but still advance
				// because there is a valid token afterwards
				p.advance()
			}
			return ddptypes.ListType{Underlying: p.tokenTypeToType(p.peekN(-3).Type)}, true
		} else if p.match(token.REFERENZ) {
			return p.tokenTypeToType(p.peekN(-2).Type), true
		}
		return p.tokenTypeToType(p.previous().Type), false
	case token.ZAHLEN:
		if p.match(token.LISTE) {
			return ddptypes.ListType{Underlying: ddptypes.ZAHL}, false
		} else if p.match(token.LISTEN) {
			p.consume(token.REFERENZ)
			return ddptypes.ListType{Underlying: ddptypes.ZAHL}, true
		}
		p.consume(token.REFERENZ)
		return ddptypes.ZAHL, true
	case token.KOMMAZAHLEN:
		if p.match(token.LISTE) {
			return ddptypes.ListType{Underlying: ddptypes.KOMMAZAHL}, false
		} else if p.match(token.LISTEN) {
			p.consume(token.REFERENZ)
			return ddptypes.ListType{Underlying: ddptypes.KOMMAZAHL}, true
		}
		p.consume(token.REFERENZ)
		return ddptypes.KOMMAZAHL, true
	case token.BUCHSTABEN:
		if p.match(token.LISTE) {
			return ddptypes.ListType{Underlying: ddptypes.BUCHSTABE}, false
		} else if p.match(token.LISTEN) {
			p.consume(token.REFERENZ)
			return ddptypes.ListType{Underlying: ddptypes.BUCHSTABE}, true
		}
		p.consume(token.REFERENZ)
		return ddptypes.BUCHSTABE, true
	case token.IDENTIFIER:
		if Type, exists := p.typeNames[p.previous().Literal]; exists {
			if p.match(token.LISTE) {
				return ddptypes.ListType{Underlying: Type}, false
			} else if p.match(token.LISTEN) {
				if !p.consume(token.REFERENZ) {
					// report the error on the REFERENZ token, but still advance
					// because there is a valid token afterwards
					p.advance()
				}
				return ddptypes.ListType{Underlying: Type}, true
			} else if p.match(token.REFERENZ) {
				return Type, true
			}

			return Type, false
		}
		p.err(ddperror.SYN_EXPECTED_TYPENAME, p.peekN(-2).Range, ddperror.MsgGotExpected(p.peek().Literal, "ein Listen-Typname"))
	}

	return nil, false // unreachable
}

// parses tokens into a DDPType
// unlike parseType it may return void
// the error return is ILLEGAL
func (p *parser) parseReturnType() ddptypes.Type {
	getArticle := func(gender ddptypes.GrammaticalGender) token.TokenType {
		switch gender {
		case ddptypes.MASKULIN:
			return token.EINEN
		case ddptypes.FEMININ:
			return token.EINE
		case ddptypes.NEUTRUM:
			return token.EIN
		}
		return token.ILLEGAL // unreachable
	}

	if p.match(token.NICHTS) {
		return ddptypes.VoidType{}
	}
	p.consumeAny(token.EINEN, token.EINE, token.EIN)
	tok := p.previous()
	typ := p.parseType()
	if article := getArticle(typ.Gender()); article != tok.Type {
		p.err(ddperror.SYN_GENDER_MISMATCH, tok.Range, fmt.Sprintf("Falscher Artikel, meintest du %s?", article))
	}
	return typ
}

// returns the current scope of the parser, resolver and typechecker
func (p *parser) scope() *ast.SymbolTable {
	// same pointer as the one of the typechecker
	return p.resolver.CurrentTable
}

// create a sub-scope of the current scope
func (p *parser) newScope() *ast.SymbolTable {
	return ast.NewSymbolTable(p.resolver.CurrentTable)
}

// set the current scope for the resolver and typechecker
func (p *parser) setScope(symbols *ast.SymbolTable) {
	p.resolver.CurrentTable, p.typechecker.CurrentTable = symbols, symbols
}

// exit the current scope of the resolver and typechecker
func (p *parser) exitScope() {
	p.resolver.CurrentTable, p.typechecker.CurrentTable = p.resolver.CurrentTable.Enclosing, p.typechecker.CurrentTable.Enclosing
}

// if the current tokenType is contained in types, advance
// returns wether we advanced or not
func (p *parser) match(types ...token.TokenType) bool {
	for _, t := range types {
		if p.check(t) {
			p.advance()
			return true
		}
	}
	return false
}

// if the given sequence of tokens is matched, advance
// returns wether we advance or not
func (p *parser) matchN(types ...token.TokenType) bool {
	for i, t := range types {
		if p.peekN(i).Type != t {
			return false
		}
	}

	for i := range types {
		_ = i
		p.advance()
	}

	return true
}

// if the current token is of type t advance, otherwise error
func (p *parser) consume1(t token.TokenType) bool {
	if p.check(t) {
		p.advance()
		return true
	}

	p.err(ddperror.SYN_UNEXPECTED_TOKEN, p.peek().Range, ddperror.MsgGotExpected(p.peek().Literal, t))
	return false
}

// consume a series of tokens
func (p *parser) consume(t ...token.TokenType) bool {
	for _, v := range t {
		if !p.consume1(v) {
			return false
		}
	}
	return true
}

// same as consume but tolerates multiple tokenTypes
func (p *parser) consumeAny(tokenTypes ...token.TokenType) bool {
	for _, v := range tokenTypes {
		if p.check(v) {
			p.advance()
			return true
		}
	}

	p.err(ddperror.SYN_UNEXPECTED_TOKEN, p.peek().Range, ddperror.MsgGotExpected(p.peek().Literal, toInterfaceSlice[token.TokenType, any](tokenTypes)...))
	return false
}

// helper to report errors and enter panic mode
func (p *parser) err(code ddperror.Code, Range token.Range, msg string) {
	if !p.panicMode {
		p.panicMode = true
		p.lastError = ddperror.New(code, Range, msg, p.module.FileName)
		p.errorHandler(p.lastError)
	}
}

// check if the current token is of type t without advancing
func (p *parser) check(t token.TokenType) bool {
	if p.atEnd() {
		return false
	}
	return p.peek().Type == t
}

// check if the current token is EOF
func (p *parser) atEnd() bool {
	return p.peek().Type == token.EOF
}

// return the current token and advance p.cur
func (p *parser) advance() *token.Token {
	if !p.atEnd() {
		p.cur++
		return p.previous()
	}
	return p.peek() // return EOF
}

// returns the current token without advancing
func (p *parser) peek() *token.Token {
	return &p.tokens[p.cur]
}

// returns the n'th token starting from current without advancing
// p.peekN(0) is equal to p.peek()
func (p *parser) peekN(n int) *token.Token {
	if p.cur+n >= len(p.tokens) || p.cur+n < 0 {
		return &p.tokens[len(p.tokens)-1] // EOF
	}
	return &p.tokens[p.cur+n]
}

// returns the token before peek()
func (p *parser) previous() *token.Token {
	if p.cur < 1 {
		return &token.Token{Type: token.ILLEGAL}
	}
	return &p.tokens[p.cur-1]
}

// opposite of advance
func (p *parser) decrease() {
	if p.cur > 0 {
		p.cur--
	}
}

// retrives the last comment which comes before pos
// if their are no comments before pos nil is returned
func (p *parser) commentBeforePos(pos token.Position) (result *token.Token) {
	if len(p.comments) == 0 {
		return nil
	}

	for i := range p.comments {
		// the scanner sets any tokens .Range.End.Column to 1 after the last char within the literal
		end := token.Position{Line: p.comments[i].Range.End.Line, Column: p.comments[i].Range.End.Column - 1}
		if end.IsBefore(pos) {
			result = &p.comments[i]
		} else {
			return result
		}
	}
	return result
}

// retrives the first comment which comes after pos
// if their are no comments after pos nil is returned
func (p *parser) commentAfterPos(pos token.Position) (result *token.Token) {
	if len(p.comments) == 0 {
		return nil
	}

	for i := range p.comments {
		if p.comments[i].Range.End.IsBehind(pos) {
			return &p.comments[i]
		}
	}
	return result
}

// retreives a leading or trailing comment of p.previous()
// prefers leading comments
// may return nil
func (p *parser) getLeadingOrTrailingComment() (result *token.Token) {
	tok := p.previous()
	comment := p.commentBeforePos(tok.Range.Start)
	// the comment must be between the identifier and the last token of the type
	if comment != nil && !comment.Range.Start.IsBehind(p.peekN(-2).Range.End) {
		comment = nil
	}
	// a trailing comment must be the next token after the identifier
	if trailingComment := p.commentAfterPos(tok.Range.End); comment == nil && trailingComment != nil &&
		trailingComment.Range.End.IsBefore(p.peek().Range.Start) {
		comment = trailingComment
	}

	return comment
}

// check if a slice of tokens contains a literal
func containsLiteral(tokens []token.Token, literal string) bool {
	for _, v := range tokens {
		if v.Literal == literal {
			return true
		}
	}
	return false
}

// check if two tokens are equal for alias matching
func tokenEqual(t1, t2 *token.Token) bool {
	if t1 == t2 {
		return true
	}

	if t1.Type != t2.Type {
		return false
	}

	switch t1.Type {
	case token.ALIAS_PARAMETER:
		return *t1.AliasInfo == *t2.AliasInfo
	case token.IDENTIFIER, token.INT, token.FLOAT, token.CHAR, token.STRING:
		return t1.Literal == t2.Literal
	}

	return true
}

func boolToInt(b bool) int {
	if b {
		return 1
	}
	return 0
}

// reports wether t1 < t2
// tokens are first sorted by their type
// if the types are equal they are sorted by their AliasInfo or Literal
// for AliasInfo: type < list < reference
// for Identifiers: t1.Literal < t2.Literal
func tokenLess(t1, t2 *token.Token) bool {
	if t1.Type != t2.Type {
		return t1.Type < t2.Type
	}

	switch t1.Type {
	case token.ALIAS_PARAMETER:
		if t1.AliasInfo.IsReference != t2.AliasInfo.IsReference {
			return boolToInt(t1.AliasInfo.IsReference) < boolToInt(t2.AliasInfo.IsReference)
		}
		if t1.AliasInfo.Type.IsList != t2.AliasInfo.Type.IsList {
			return boolToInt(t1.AliasInfo.Type.IsList) < boolToInt(t2.AliasInfo.Type.IsList)
		}

		return t1.AliasInfo.Type.Primitive < t2.AliasInfo.Type.Primitive
	case token.IDENTIFIER, token.INT, token.FLOAT, token.CHAR, token.STRING:
		return t1.Literal < t2.Literal
	}

	return false
}

// counts all elements in the slice which fulfill the provided predicate function
func countElements[T any](elements []T, pred func(T) bool) (count int) {
	for _, v := range elements {
		if pred(v) {
			count++
		}
	}
	return count
}

// applies fun to every element in slice
func apply[T any](fun func(T), slice []T) {
	for i := range slice {
		fun(slice[i])
	}
}

// converts a slice of a subtype to it's basetype
// T must be convertible to U
func toInterfaceSlice[T any, U any](slice []T) []U {
	result := make([]U, len(slice))
	for i := range slice {
		result[i] = any(slice[i]).(U)
	}
	return result
}

// keeps only those elements for which the filter function returns true
func filterSlice[T any](slice []T, filter func(t T) bool) []T {
	result := make([]T, 0, len(slice))
	for i := range slice {
		if filter(slice[i]) {
			result = append(result, slice[i])
		}
	}
	return result
}

func toPointerSlice[T any](slice []T) []*T {
	result := make([]*T, len(slice))
	for i := range slice {
		result[i] = &slice[i]
	}
	return result
}

func (p *parser) aliasExists(alias []token.Token) (bool, *ast.FuncAlias, []*token.Token) {
	pTokens := toPointerSlice(alias[:len(alias)-1])
	if ok, fun := p.funcAliases.Contains(pTokens); ok {
		return fun != nil, fun, pTokens
	}
	return false, nil, pTokens
}

// helper to add an alias slice to the parser
// only adds aliases that are not already defined
// and errors otherwise
func (p *parser) addAliases(aliases []ast.FuncAlias, errRange token.Range) {
	// add all the aliases
	for _, alias := range aliases {
		// I fucking hate this thing
		// thank god they finally fixed it in 1.22
		// still leave it here just to be sure
		alias := alias

		if ok, fun, pTokens := p.aliasExists(alias.Tokens); ok {
			p.err(ddperror.SEM_ALIAS_ALREADY_DEFINED, errRange, ddperror.MsgAliasAlreadyExists(alias.Original.Literal, fun.Func.Name()))
		} else {
			p.funcAliases.Insert(pTokens, &alias)
		}
	}
}<|MERGE_RESOLUTION|>--- conflicted
+++ resolved
@@ -28,24 +28,13 @@
 	lastError    ddperror.Error   // latest reported error
 
 	module            *ast.Module
-<<<<<<< HEAD
-	predefinedModules map[string]*ast.Module   // modules that were passed as environment, might not all be used
-	aliases           []ast.Alias              // all found aliases
-	typeNames         map[string]ddptypes.Type // map of struct names to struct types
-	currentFunction   string                   // function which is currently being parsed
-	panicMode         bool                     // flag to not report following errors
-	errored           bool                     // wether the parser found an error
-	resolver          *resolver.Resolver       // used to resolve every node directly after it has been parsed
-	typechecker       *typechecker.Typechecker // used to typecheck every node directly after it has been parsed
-=======
-	predefinedModules map[string]*ast.Module                 // modules that were passed as environment, might not all be used
-	funcAliases       *at.Trie[*token.Token, *ast.FuncAlias] // all found aliases (+ inbuild aliases)
-	currentFunction   string                                 // function which is currently being parsed
-	panicMode         bool                                   // flag to not report following errors
-	errored           bool                                   // wether the parser found an error
-	resolver          *resolver.Resolver                     // used to resolve every node directly after it has been parsed
-	typechecker       *typechecker.Typechecker               // used to typecheck every node directly after it has been parsed
->>>>>>> d5ca1bdf
+	predefinedModules map[string]*ast.Module            // modules that were passed as environment, might not all be used
+	funcAliases       *at.Trie[*token.Token, ast.Alias] // all found aliases (+ inbuild aliases)
+	currentFunction   string                            // function which is currently being parsed
+	panicMode         bool                              // flag to not report following errors
+	errored           bool                              // wether the parser found an error
+	resolver          *resolver.Resolver                // used to resolve every node directly after it has been parsed
+	typechecker       *typechecker.Typechecker          // used to typecheck every node directly after it has been parsed
 }
 
 // returns a new parser, ready to parse the provided tokens
@@ -77,10 +66,6 @@
 	}
 	tokens = tokens[:i]
 
-<<<<<<< HEAD
-	aliases := make([]ast.Alias, 0)
-=======
->>>>>>> d5ca1bdf
 	parser := &parser{
 		tokens:       tokens,
 		comments:     comments,
@@ -99,12 +84,7 @@
 			PublicDecls: make(map[string]ast.Declaration),
 		},
 		predefinedModules: modules,
-<<<<<<< HEAD
-		aliases:           aliases,
-		typeNames:         make(map[string]ddptypes.Type),
-=======
-		funcAliases:       at.New[*token.Token, *ast.FuncAlias](tokenEqual, tokenLess),
->>>>>>> d5ca1bdf
+		funcAliases:       at.New[*token.Token, ast.Alias](tokenEqual, tokenLess),
 		panicMode:         false,
 		errored:           false,
 		resolver:          &resolver.Resolver{},
@@ -228,24 +208,6 @@
 		importStmt.Module = module
 	}
 
-<<<<<<< HEAD
-	// helper to add an alias slice to the parser
-	// only adds aliases that are not already defined
-	// and errors otherwise
-	addAliases := func(aliases []ast.Alias, errRange token.Range) {
-		// add all the aliases
-		for _, alias := range aliases {
-			if decl := p.aliasExists(alias.GetTokens()); decl != nil {
-				_, isFunc := decl.(*ast.FuncDecl)
-				p.err(ddperror.SEM_ALIAS_ALREADY_DEFINED, errRange, ddperror.MsgAliasAlreadyExists(alias.GetOriginal().Literal, decl.Name(), isFunc))
-			} else {
-				p.aliases = append(p.aliases, alias)
-			}
-		}
-	}
-
-=======
->>>>>>> d5ca1bdf
 	ast.IterateImportedDecls(importStmt, func(name string, decl ast.Declaration, tok token.Token) bool {
 		if decl == nil {
 			return true
@@ -276,12 +238,7 @@
 			return true // continue
 		}
 
-<<<<<<< HEAD
-		// add all the aliases
-		addAliases(aliases, importStmt.Range)
-=======
 		p.addAliases(funcDecl.Aliases, tok.Range)
->>>>>>> d5ca1bdf
 		return true
 	})
 }
@@ -448,13 +405,8 @@
 			expr_tok := expr.Token()
 			expr = &ast.ListLit{
 				Tok:    expr.Token(),
-<<<<<<< HEAD
-				Range:  token.NewRange(expr.Token(), p.previous()),
+				Range:  token.NewRange(&expr_tok, p.previous()),
 				Type:   typ.(ddptypes.ListType),
-=======
-				Range:  token.NewRange(&expr_tok, p.previous()),
-				Type:   typ,
->>>>>>> d5ca1bdf
 				Values: nil,
 				Count:  expr,
 				Value:  value,
@@ -538,13 +490,8 @@
 			perr(ddperror.SYN_UNEXPECTED_TOKEN, p.peek().Range, ddperror.MsgGotExpected(p.peek(), "'de[n/m] Parameter[n]'"))
 		}
 		validate(p.consume(token.IDENTIFIER))
-<<<<<<< HEAD
-		paramNames = append(paramNames, p.previous()) // append the first parameter name
+		paramNames = append(paramNames, *p.previous()) // append the first parameter name
 		paramComments = append(paramComments, p.getLeadingOrTrailingComment())
-=======
-		paramNames = append(make([]token.Token, 0), *p.previous()) // append the first parameter name
-		paramComments = append(make([]*token.Token, 0), p.getLeadingOrTrailingComment())
->>>>>>> d5ca1bdf
 		if !singleParameter {
 			// helper function to avoid too much repitition
 			addParamName := func(name *token.Token) {
@@ -662,21 +609,12 @@
 		if alias, err := scanner.ScanAlias(*v, errHandleWrapper); err == nil && !didError {
 			if len(alias) < 2 { // empty strings are not allowed (we need at leas 1 token + EOF)
 				p.err(ddperror.SEM_MALFORMED_ALIAS, v.Range, "Ein Alias muss mindestens 1 Symbol enthalten")
-<<<<<<< HEAD
 			} else if validateFunctionAlias(alias, paramNames, paramTypes) { // check that the alias fits the function
-				if decl := p.aliasExists(alias); decl != nil { // check that the alias does not already exist for another function
-					_, isFunc := decl.(*ast.FuncDecl)
-					p.err(ddperror.SEM_ALIAS_ALREADY_TAKEN, v.Range, ddperror.MsgAliasAlreadyExists(v.Literal, decl.Name(), isFunc))
-				} else { // the alias is valid so we append it
-					funcAliases = append(funcAliases, ast.FuncAlias{Tokens: alias, Original: v, Func: nil, Args: paramTypesMap})
-=======
-			} else if validateAlias(alias, paramNames, paramTypes) { // check that the alias fits the function
-				if ok, fun, pTokens := p.aliasExists(alias); ok {
-					p.err(ddperror.SEM_ALIAS_ALREADY_TAKEN, v.Range, ddperror.MsgAliasAlreadyExists(v.Literal, fun.Func.Name()))
+				if ok, decl, pTokens := p.aliasExists(alias); ok {
+					p.err(ddperror.SEM_ALIAS_ALREADY_TAKEN, v.Range, ddperror.MsgAliasAlreadyExists(v.Literal, decl.Name()))
 				} else {
 					funcAliases = append(funcAliases, ast.FuncAlias{Tokens: alias, Original: *v, Func: nil, Args: paramTypesMap})
 					funcAliasTokens = append(funcAliasTokens, pTokens)
->>>>>>> d5ca1bdf
 				}
 			} else {
 				p.err(ddperror.SEM_MALFORMED_ALIAS, v.Range, "Ein Funktions Alias muss jeden Funktions Parameter genau ein mal enthalten")
@@ -720,11 +658,6 @@
 		p.funcAliases.Insert(funcAliasTokens[i], &funcAliases[i])
 	}
 
-<<<<<<< HEAD
-	p.aliases = append(p.aliases, toInterfaceSlice[ast.FuncAlias, ast.Alias](funcAliases)...)
-
-=======
->>>>>>> d5ca1bdf
 	// parse the body after the aliases to enable recursion
 	var body *ast.BlockStmt = nil
 	if bodyStart != -1 {
@@ -739,11 +672,7 @@
 		}
 		// add the parameters to the table
 		for i, l := 0, len(paramNames); i < l; i++ {
-<<<<<<< HEAD
-			bodyTable.InsertDecl(paramNames[i].Literal, &ast.VarDecl{NameTok: paramNames[i], IsPublic: false, Mod: p.module, Type: paramTypes[i].Type, Range: token.NewRange(paramNames[i], paramNames[i]), Comment: paramComments[i]})
-=======
 			bodyTable.InsertDecl(paramNames[i].Literal, &ast.VarDecl{NameTok: paramNames[i], IsPublic: false, IsGlobal: false, Mod: p.module, Type: paramTypes[i].Type, Range: token.NewRange(&paramNames[i], &paramNames[i]), Comment: paramComments[i]})
->>>>>>> d5ca1bdf
 		}
 		body = p.blockStatement(bodyTable).(*ast.BlockStmt) // parse the body with the parameters in the current table
 		decl.Body = body
@@ -802,18 +731,6 @@
 	return true
 }
 
-<<<<<<< HEAD
-// helper to check if an alias already exists for a function or struct
-// returns the corresponding declaration or nil
-func (p *parser) aliasExists(alias []token.Token) ast.Declaration {
-	for i := range p.aliases {
-		if slicesEqual(alias, p.aliases[i].GetTokens(), tokenEqual) {
-			return p.aliases[i].Decl()
-		}
-	}
-	return nil
-}
-
 // helper for structDeclaration to check that every field is provided once at max
 // fields should not contain bad decls
 // returns wether the alias is valid and its arguments
@@ -904,14 +821,14 @@
 				File:  p.module.FileName,
 				Msg:   "Es wurde ein Strukturen Name erwartet",
 			},
-			Tok: p.peek(),
+			Tok: *p.peek(),
 			Mod: p.module,
 		}
 	}
 	name := p.previous()
 
 	p.consume(token.COMMA, token.UND, token.ERSTELLEN, token.SIE, token.SO, token.COLON, token.STRING)
-	var aliases []token.Token
+	var aliases []*token.Token
 	if p.previous().Type == token.STRING {
 		aliases = append(aliases, p.previous())
 	}
@@ -974,8 +891,6 @@
 	return decl
 }
 
-=======
->>>>>>> d5ca1bdf
 func (p *parser) aliasDecl() ast.Statement {
 	begin := p.peekN(-2)
 	if begin.Type != token.DER {
@@ -1009,20 +924,11 @@
 	var pTokens []*token.Token
 	if aliasTokens, err := scanner.ScanAlias(*aliasTok, func(err ddperror.Error) { p.err(err.Code, err.Range, err.Msg) }); err == nil && len(aliasTokens) < 2 { // empty strings are not allowed (we need at leas 1 token + EOF)
 		p.err(ddperror.SEM_MALFORMED_ALIAS, aliasTok.Range, "Ein Alias muss mindestens 1 Symbol enthalten")
-<<<<<<< HEAD
-	} else if validateFunctionAlias(aliasTokens, funDecl.ParamNames, funDecl.ParamTypes) { // check that the alias fits the function
-		if decl := p.aliasExists(aliasTokens); decl != nil { // check that the alias does not already exist for another function
-			_, isFunc := decl.(*ast.FuncDecl)
-			p.err(ddperror.SEM_ALIAS_ALREADY_DEFINED, aliasTok.Range, ddperror.MsgAliasAlreadyExists(aliasTok.Literal, decl.Name(), isFunc))
-		} else { // the alias is valid so we append it
-			alias = &ast.FuncAlias{Tokens: aliasTokens, Original: aliasTok, Func: funDecl, Args: paramTypes}
-=======
 	} else if validateAlias(aliasTokens, funDecl.ParamNames, funDecl.ParamTypes) { // check that the alias fits the function
 		if ok, fun, toks := p.aliasExists(aliasTokens); ok {
 			p.err(ddperror.SEM_ALIAS_ALREADY_TAKEN, aliasTok.Range, ddperror.MsgAliasAlreadyExists(aliasTok.Literal, fun.Func.Name()))
 		} else {
 			pTokens = toks
->>>>>>> d5ca1bdf
 		}
 	} else {
 		p.err(ddperror.SEM_MALFORMED_ALIAS, aliasTok.Range, "Ein Funktions Alias muss jeden Funktions Parameter genau ein mal enthalten")
@@ -1037,11 +943,7 @@
 			Tok: *begin,
 		}
 	} else if alias != nil {
-<<<<<<< HEAD
-		p.aliases = append(p.aliases, ast.Alias(*alias))
-=======
 		p.funcAliases.Insert(pTokens, alias)
->>>>>>> d5ca1bdf
 		funDecl.Aliases = append(funDecl.Aliases, *alias)
 	}
 	return nil
@@ -1896,10 +1798,6 @@
 	if expr := p.alias(); expr != nil { // first check for a function call to enable operator overloading
 		return p.power(expr)
 	}
-<<<<<<< HEAD
-=======
-	var start *token.Token
->>>>>>> d5ca1bdf
 	// match the correct unary operator
 	if p.match(token.NICHT, token.BETRAG, token.GRÖßE, token.LÄNGE, token.LOGISCH, token.DIE, token.DER, token.DEM) {
 		start := p.previous()
@@ -2126,39 +2024,6 @@
 
 	// TODO: check this with precedence
 	// 		 remember to also check p.assigneable()
-<<<<<<< HEAD
-	// 		 also check the order of the following 4 operators
-	//		 and maybe outsource them into seperate functions
-
-	for p.match(token.VON) {
-		tok := p.previous()
-		operand := lhs
-		mid := p.expression()
-		if p.match(token.BIS) {
-			rhs := p.primary(nil)
-			lhs = &ast.TernaryExpr{
-				Range: token.Range{
-					Start: operand.GetRange().Start,
-					End:   rhs.GetRange().End,
-				},
-				Tok:      tok,
-				Lhs:      operand,
-				Mid:      mid,
-				Rhs:      rhs,
-				Operator: ast.TER_SLICE,
-			}
-		} else {
-			lhs = &ast.BinaryExpr{
-				Range: token.Range{
-					Start: operand.GetRange().Start,
-					End:   mid.GetRange().End,
-				},
-				Tok:      tok,
-				Lhs:      operand,
-				Rhs:      mid,
-				Operator: ast.BIN_FIELD_ACCESS,
-			}
-=======
 	// indexing
 	if p.match(token.AN) {
 		p.consume(token.DER, token.STELLE)
@@ -2175,22 +2040,37 @@
 			Rhs:      rhs,
 		}
 	} else if p.match(token.VON) {
+	// 		 also check the order of the following 4 operators
+	//		 and maybe outsource them into seperate functions
+
+	for p.match(token.VON) {
 		tok := p.previous()
 		operand := lhs
 		mid := p.expression()
-		p.consume(token.BIS)
-		rhs := p.primary(nil)
-		lhs = &ast.TernaryExpr{
-			Range: token.Range{
-				Start: operand.GetRange().Start,
-				End:   rhs.GetRange().End,
-			},
-			Tok:      *tok,
-			Lhs:      operand,
-			Mid:      mid,
-			Rhs:      rhs,
-			Operator: ast.TER_SLICE,
->>>>>>> d5ca1bdf
+		if p.match(token.BIS) {
+			rhs := p.primary(nil)
+			lhs = &ast.TernaryExpr{
+				Range: token.Range{
+					Start: operand.GetRange().Start,
+					End:   rhs.GetRange().End,
+				},
+				Tok:      *tok,
+				Lhs:      operand,
+				Mid:      mid,
+				Rhs:      rhs,
+				Operator: ast.TER_SLICE,
+			}
+		} else {
+			lhs = &ast.BinaryExpr{
+				Range: token.Range{
+					Start: operand.GetRange().Start,
+					End:   mid.GetRange().End,
+				},
+				Tok:      tok,
+				Lhs:      operand,
+				Rhs:      mid,
+				Operator: ast.BIN_FIELD_ACCESS,
+			}
 		}
 	}
 
@@ -2231,13 +2111,8 @@
 // p.previous() must be of Type token.IDENTIFIER
 // TODO: fix precedence with braces
 func (p *parser) assigneable() ast.Assigneable {
-<<<<<<< HEAD
 	ident := &ast.Ident{
-		Literal: p.previous(),
-=======
-	var ass ast.Assigneable = &ast.Ident{
 		Literal: *p.previous(),
->>>>>>> d5ca1bdf
 	}
 	var ass ast.Assigneable = ident
 
@@ -2276,28 +2151,6 @@
 	}
 }
 
-<<<<<<< HEAD
-func (p *parser) alias() ast.Expression {
-	// stores an alias with the actual length of all tokens (expanded token.ALIAS_EXPRESSIONs)
-	type matchedAlias struct {
-		alias        ast.Alias // original alias
-		actualLength int       // length of this occurence in the code (considers the token length of the passed arguments)
-	}
-
-	start := p.cur                            // save start position to restore the state if no alias was recognized
-	matchedAliases := make([]matchedAlias, 0) // stors all matched aliases (can be multiple due to different lengths)
-
-	// loop through all possible aliases (expensive, might change later)
-outer:
-	for i, l := 0, len(p.aliases); i < l; i++ {
-		alias := p.aliases[i]
-		p.cur = start
-		aliasTokens := alias.GetTokens()
-
-		// loop through all the tokens in the alias
-		for ii, ll := 0, len(aliasTokens); ii < ll && aliasTokens[ii].Type != token.EOF; ii++ {
-			tok := aliasTokens[ii]
-=======
 func (p *parser) funcCall() ast.Expression {
 	start := p.cur // save start position to restore the state if no alias was recognized
 
@@ -2325,7 +2178,6 @@
 			// assign the value to the new key
 			start_indices[node_index] = p.cur
 		}
->>>>>>> d5ca1bdf
 
 		if tok.Type == token.ALIAS_PARAMETER {
 			switch t := p.peek(); t.Type {
@@ -2354,16 +2206,6 @@
 				}
 				return tok, true
 			}
-<<<<<<< HEAD
-
-			// validate that the alias matches
-			if !tokenEqual(p.peek(), tok) {
-				p.cur = start
-				continue outer // try the next alias otherwise
-			}
-			p.advance()
-=======
->>>>>>> d5ca1bdf
 		}
 		return p.advance(), true
 	})
@@ -2402,21 +2244,12 @@
 		maliasTokens := mAlias.alias.GetTokens()
 		maliasArgs := mAlias.alias.GetArgs()
 
-<<<<<<< HEAD
-		for i, l := 0, len(maliasTokens); i < l && maliasTokens[i].Type != token.EOF; i++ {
-			tok := maliasTokens[i]
-
-			if tok.Type == token.ALIAS_PARAMETER {
-				argName := strings.Trim(tok.Literal, "<>") // remove the <> from the alias parameter
-				paramType := maliasArgs[argName]           // type of the current parameter
-=======
 		for i, l := 0, len(mAlias.Tokens); i < l && mAlias.Tokens[i].Type != token.EOF; i++ {
 			tok := &mAlias.Tokens[i]
 
 			if tok.Type == token.ALIAS_PARAMETER {
 				argName := strings.Trim(tok.Literal, "<>") // remove the <> from the alias parameter
 				paramType := mAlias.Args[argName]          // type of the current parameter
->>>>>>> d5ca1bdf
 
 				pType := p.peek().Type
 				// early return if a non-identifier expression is passed as reference
@@ -2449,23 +2282,6 @@
 							}
 						}
 					}
-<<<<<<< HEAD
-				}
-				tokens := make([]token.Token, p.cur-exprStart)
-				copy(tokens, p.tokens[exprStart:p.cur]) // copy all the tokens of the expression to be able to append the EOF
-				// append the EOF needed for the parser
-				eof := token.Token{Type: token.EOF, Literal: "", Indent: 0, Range: tok.Range, AliasInfo: nil}
-				tokens = append(tokens, eof)
-				argParser := newParser(p.module.FileName, tokens, nil, error_collector) // create a new parser for this expression
-				argParser.aliases = p.aliases                                           // it needs the functions aliases
-				argParser.resolver = p.resolver
-				argParser.typechecker = p.typechecker
-				var arg ast.Expression
-				if paramType.IsReference {
-					if tokens[0].Type == token.LPAREN {
-						tokens = append(tokens[1:len(tokens)-2], eof)
-						argParser.tokens = tokens
-=======
 					cached_arg.exprEnd = p.cur
 
 					tokens := make([]token.Token, p.cur-exprStart, p.cur-exprStart+1)
@@ -2493,7 +2309,6 @@
 						cached_arg.Arg = argParser.assigneable()
 					} else {
 						cached_arg.Arg = argParser.expression() // parse the argument
->>>>>>> d5ca1bdf
 					}
 					cached_args[cached_arg_key] = cached_arg
 				} else {
@@ -2509,15 +2324,6 @@
 
 					didMatch := true
 					if typ != paramType.Type {
-<<<<<<< HEAD
-						arg = nil // arg and param types don't match
-					} else if ass, ok := arg.(*ast.Indexing);                        // string-indexings may not be passed as char-reference
-					paramType.IsReference && paramType.Type == ddptypes.BUCHSTABE && // if the parameter is a char-reference
-						ok { // and the argument is a indexing
-						lhs := p.typechecker.EvaluateSilent(ass.Lhs)
-						if lhs == ddptypes.TEXT { // check if the lhs is a string
-							arg = nil
-=======
 						didMatch = false
 					} else if ass, ok := cached_arg.Arg.(*ast.Indexing);          // string-indexings may not be passed as char-reference
 					paramType.IsReference && paramType.Type == ddptypes.Char() && // if the parameter is a char-reference
@@ -2525,7 +2331,6 @@
 						lhs := p.typechecker.EvaluateSilent(ass.Lhs)
 						if lhs.Primitive == ddptypes.TEXT { // check if the lhs is a string
 							didMatch = false
->>>>>>> d5ca1bdf
 						}
 					}
 
@@ -2545,32 +2350,16 @@
 	// sort the aliases in descending order
 	// Stable so equal aliases stay in the order they were defined
 	sort.SliceStable(matchedAliases, func(i, j int) bool {
-<<<<<<< HEAD
-		return len(matchedAliases[i].alias.GetTokens()) > len(matchedAliases[j].alias.GetTokens())
+		return len(matchedAliases[i].Tokens) > len(matchedAliases[j].Tokens)
 	})
 
 	callOrLiteralFromAlias := func(alias ast.Alias, args map[string]ast.Expression) ast.Expression {
 		if fnalias, isFuncAlias := alias.(ast.FuncAlias); isFuncAlias {
-=======
-		return len(matchedAliases[i].Tokens) > len(matchedAliases[j].Tokens)
-	})
-
-	// search for the longest possible alias whose parameter types match
-	for i := range matchedAliases {
-		if args, errs := checkAlias(matchedAliases[i], true); args != nil {
-			// log the errors that occured while parsing
-			apply(p.errorHandler, errs)
->>>>>>> d5ca1bdf
 			return &ast.FuncCall{
 				Range: token.NewRange(&p.tokens[start], p.previous()),
 				Tok:   p.tokens[start],
-<<<<<<< HEAD
 				Name:  fnalias.Func.Name(),
 				Func:  fnalias.Func,
-=======
-				Name:  matchedAliases[i].Func.Name(),
-				Func:  matchedAliases[i].Func,
->>>>>>> d5ca1bdf
 				Args:  args,
 			}
 		}
@@ -2603,17 +2392,7 @@
 	// log the errors that occured while parsing
 	apply(p.errorHandler, errs)
 
-<<<<<<< HEAD
 	return callOrLiteralFromAlias(mostFitting.alias, args)
-=======
-	return &ast.FuncCall{
-		Range: token.NewRange(&p.tokens[start], p.previous()),
-		Tok:   p.tokens[start],
-		Name:  mostFitting.Func.Name(),
-		Func:  mostFitting.Func,
-		Args:  args,
-	}
->>>>>>> d5ca1bdf
 }
 
 /*** Helper functions ***/

package parser

import (
	"fmt"
	"path/filepath"
	"sort"
	"strconv"
	"strings"
	"unicode/utf8"

	"github.com/DDP-Projekt/Kompilierer/src/ast"
	"github.com/DDP-Projekt/Kompilierer/src/ast/resolver"
	"github.com/DDP-Projekt/Kompilierer/src/ast/typechecker"
	"github.com/DDP-Projekt/Kompilierer/src/ddperror"
	"github.com/DDP-Projekt/Kompilierer/src/ddppath"
	"github.com/DDP-Projekt/Kompilierer/src/ddptypes"
	at "github.com/DDP-Projekt/Kompilierer/src/parser/alias_trie"
	"github.com/DDP-Projekt/Kompilierer/src/scanner"
	"github.com/DDP-Projekt/Kompilierer/src/token"
)

// holds state when parsing a .ddp file into an AST
type parser struct {
	tokens       []token.Token    // the tokens to parse (without comments)
	comments     []token.Token    // all the comments from the original tokens slice
	cur          int              // index of the current token
	errorHandler ddperror.Handler // a function to which errors are passed
	lastError    ddperror.Error   // latest reported error

	module            *ast.Module
	predefinedModules map[string]*ast.Module            // modules that were passed as environment, might not all be used
	aliases           *at.Trie[*token.Token, ast.Alias] // all found aliases (+ inbuild aliases)
	typeNames         map[string]ddptypes.Type          // map of struct names to struct types
	currentFunction   string                            // function which is currently being parsed
	panicMode         bool                              // flag to not report following errors
	errored           bool                              // wether the parser found an error
	resolver          *resolver.Resolver                // used to resolve every node directly after it has been parsed
	typechecker       *typechecker.Typechecker          // used to typecheck every node directly after it has been parsed
}

// returns a new parser, ready to parse the provided tokens
func newParser(name string, tokens []token.Token, modules map[string]*ast.Module, errorHandler ddperror.Handler) *parser {
	// default error handler does nothing
	if errorHandler == nil {
		errorHandler = ddperror.EmptyHandler
	}

	if len(tokens) == 0 {
		tokens = []token.Token{{Type: token.EOF}} // we need at least one EOF at the end of the tokens slice
	}

	// the last token must be EOF
	if tokens[len(tokens)-1].Type != token.EOF {
		tokens = append(tokens, token.Token{Type: token.EOF})
	}

	comments := make([]token.Token, 0)
	// filter the comments out
	i := 0
	for _, tok := range tokens {
		if tok.Type == token.COMMENT {
			comments = append(comments, tok)
		} else {
			tokens[i] = tok
			i++
		}
	}
	tokens = tokens[:i]

	parser := &parser{
		tokens:       tokens,
		comments:     comments,
		cur:          0,
		errorHandler: nil,
		module: &ast.Module{
			FileName:             name,
			Imports:              make([]*ast.ImportStmt, 0),
			ExternalDependencies: make(map[string]struct{}),
			Ast: &ast.Ast{
				Statements: make([]ast.Statement, 0),
				Comments:   comments,
				Symbols:    ast.NewSymbolTable(nil),
				Faulty:     false,
			},
			PublicDecls: make(map[string]ast.Declaration),
		},
		predefinedModules: modules,
		aliases:           at.New[*token.Token, ast.Alias](tokenEqual, tokenLess),
		typeNames:         make(map[string]ddptypes.Type),
		panicMode:         false,
		errored:           false,
		resolver:          &resolver.Resolver{},
		typechecker:       &typechecker.Typechecker{},
	}

	// wrap the errorHandler to set the parsers Errored variable
	// if it is called
	parser.errorHandler = func(err ddperror.Error) {
		parser.errored = true
		errorHandler(err)
	}

	// prepare the resolver and typechecker with the inbuild symbols and types
	parser.resolver = resolver.New(parser.module, parser.errorHandler, name)
	parser.typechecker = typechecker.New(parser.module, parser.errorHandler, name)

	return parser
}

// parse the provided tokens into an Ast
func (p *parser) parse() *ast.Module {
	defer parser_panic_wrapper(p)

	// main parsing loop
	for !p.atEnd() {
		if stmt := p.checkedDeclaration(); stmt != nil {
			p.module.Ast.Statements = append(p.module.Ast.Statements, stmt)
		}
	}

	return p.module
}

// if an error was encountered we synchronize to a point where correct parsing is possible again
func (p *parser) synchronize() {
	p.panicMode = false

	//p.advance() // maybe this needs to stay?
	for !p.atEnd() {
		if p.previous().Type == token.DOT { // a . ends statements, so we can continue parsing
			return
		}
		// these tokens typically begin statements which begin a new node
		switch p.peek().Type {
		// DIE/DER does not always indicate a declaration
		// so we only return if the next token fits
		case token.DIE:
			switch p.peekN(1).Type {
			case token.ZAHL, token.KOMMAZAHL, token.ZAHLEN, token.KOMMAZAHLEN,
				token.BUCHSTABEN, token.TEXT, token.BOOLEAN, token.FUNKTION:
				{
					return
				}
			}
		case token.DER:
			switch p.peekN(1).Type {
			case token.BOOLEAN, token.TEXT, token.BUCHSTABE, token.ALIAS:
				{
					return
				}
			}
		case token.WENN, token.FÜR, token.GIB, token.VERLASSE, token.SOLANGE,
			token.COLON, token.MACHE, token.DANN, token.WIEDERHOLE:
			return
		}
		p.advance()
	}
}

// fils out importStmt.Module and updates the parser state accordingly
func (p *parser) resolveModuleImport(importStmt *ast.ImportStmt) {
	p.module.Imports = append(p.module.Imports, importStmt) // add the import to the module

	rawPath := ast.TrimStringLit(&importStmt.FileName)
	inclPath := ""

	if rawPath == "" {
		p.err(ddperror.MISC_INCLUDE_ERROR, importStmt.FileName.Range, "Bei Einbindungen muss ein Dateipfad angegeben werden")
		return
	}

	// resolve the actual file path
	var err error
	if strings.HasPrefix(rawPath, "Duden") {
		inclPath = filepath.Join(ddppath.InstallDir, rawPath) + ".ddp"
	} else {
		inclPath, err = filepath.Abs(filepath.Join(filepath.Dir(p.module.FileName), rawPath+".ddp"))
	}

	if err != nil {
		p.err(ddperror.SYN_MALFORMED_INCLUDE_PATH, importStmt.FileName.Range, fmt.Sprintf("Fehlerhafter Dateipfad '%s': \"%s\"", rawPath+".ddp", err.Error()))
		return
	} else if module, ok := p.predefinedModules[inclPath]; !ok { // the module is new
		p.predefinedModules[inclPath] = nil // already add the name to the map to not import it infinetly
		// parse the new module
		importStmt.Module, err = Parse(Options{
			FileName:     inclPath,
			Source:       nil,
			Tokens:       nil,
			Modules:      p.predefinedModules,
			ErrorHandler: p.errorHandler,
		})

		// add the module to the list and to the importStmt
		// or report the error
		if err != nil {
			p.err(ddperror.MISC_INCLUDE_ERROR, importStmt.Range, fmt.Sprintf("Fehler beim einbinden von '%s': %s", rawPath+".ddp", err.Error()))
			return // return early on error
		} else {
			importStmt.Module.FileNameToken = &importStmt.FileName
			p.predefinedModules[inclPath] = importStmt.Module
		}
	} else { // we already included the module
		// circular import error
		if module == nil {
			p.err(ddperror.MISC_INCLUDE_ERROR, importStmt.Range, fmt.Sprintf("Zwei Module dürfen sich nicht gegenseitig einbinden! Das Modul '%s' versuchte das Modul '%s' einzubinden, während es von diesem Module eingebunden wurde", p.module.GetIncludeFilename(), rawPath+".ddp"))
			return // return early on error
		}

		importStmt.Module = module
	}

	ast.IterateImportedDecls(importStmt, func(name string, decl ast.Declaration, tok token.Token) bool {
		if decl == nil {
			return true
		}

		// skip decls that are already defined
		// the resolver will error here
		_, exists, _ := p.scope().LookupDecl(decl.Name())

		if exists {
			return true // continue
		}

		var aliases []ast.Alias
		needAddAliases := true
		switch decl := decl.(type) {
		case *ast.FuncDecl:
			aliases = append(aliases, toInterfaceSlice[*ast.FuncAlias, ast.Alias](decl.Aliases)...)
		case *ast.StructDecl:
			aliases = append(aliases, toInterfaceSlice[*ast.StructAlias, ast.Alias](decl.Aliases)...)
			p.typeNames[decl.Name()] = decl.Type
		default: // for VarDecls or BadDecls we don't need to add any aliases
			needAddAliases = false
		}

		// VarDecls don't have aliases
		if !needAddAliases {
			return true // continue
		}
		p.addAliases(aliases, tok.Range)
		return true
	})
}

// calls p.declaration and resolves and typechecks it
func (p *parser) checkStatement(stmt ast.Statement) {
	if stmt == nil {
		p.panic("nil statement passed to checkStatement")
	}
	if importStmt, ok := stmt.(*ast.ImportStmt); ok {
		p.resolveModuleImport(importStmt)
	}
	p.resolver.ResolveNode(stmt)      // resolve symbols in it (variables, functions, ...)
	p.typechecker.TypecheckNode(stmt) // typecheck the node
}

func (p *parser) checkedDeclaration() ast.Statement {
	stmt := p.declaration() // parse the node
	if stmt != nil {        // nil check, for alias declarations that aren't Ast Nodes
		p.checkStatement(stmt)
	}
	if p.panicMode { // synchronize the parsing if we are in panic mode
		p.synchronize()
	}
	return stmt
}

// entry point for the recursive descent parsing
func (p *parser) declaration() ast.Statement {
	if p.match(token.DER, token.DIE, token.DAS, token.WIR) { // might indicate a function, variable or struct
		if p.previous().Type == token.WIR {
			return &ast.DeclStmt{Decl: p.structDeclaration()}
		}

		n := -1
		if p.match(token.OEFFENTLICHE) {
			n = -2
		}

		switch t := p.peek().Type; t {
		case token.ALIAS:
			p.advance()
			return p.aliasDecl()
		case token.FUNKTION:
			p.advance()
			return &ast.DeclStmt{Decl: p.funcDeclaration(n - 1)}
		default:
			if p.isTypeName(p.peek()) {
				p.advance()
				return &ast.DeclStmt{Decl: p.varDeclaration(n-1, false)}
			}
		}

		p.decrease() // decrease, so expressionStatement() can recognize it as expression
		if n == -2 {
			p.decrease()
		}
	}

	return p.statement() // no declaration, so it must be a statement
}

// helper for boolean assignments
func (p *parser) assignRhs() ast.Expression {
	var expr ast.Expression // the final expression

	if p.match(token.TRUE, token.FALSE) {
		// parse possible wahr/falsch wenn syntax
		if p.match(token.COMMA) {
			p.consume(token.WENN)
			// if it is false, we add a unary bool-negate into the ast
			if tok := &p.tokens[p.cur-2]; tok.Type == token.FALSE {
				rhs := p.expression() // the actual boolean expression after falsch wenn, which is negated
				expr = &ast.UnaryExpr{
					Range: token.Range{
						Start: token.NewStartPos(tok),
						End:   rhs.GetRange().End,
					},
					Tok:      *tok,
					Operator: ast.UN_NOT,
					Rhs:      rhs,
				}
			} else {
				expr = p.expression() // wahr wenn simply becomes a normal expression
			}
		} else { // no wahr/falsch wenn, only a boolean literal
			p.decrease() // decrease, so expression() can recognize the literal
			expr = p.expression()

			// validate that nothing follows after the literal
			if _, ok := expr.(*ast.BoolLit); !ok {
				p.err(ddperror.SYN_EXPECTED_LITERAL, expr.GetRange(), ddperror.MsgGotExpected("ein Ausdruck", "ein Literal"))
			}
		}
	} else {
		expr = p.expression() // no wahr/falsch, so a normal expression
	}

	return expr
}

// parses a variable declaration
// startDepth is the int passed to p.peekN(n) to get to the DER/DIE token of the declaration
// isField indicates that this declaration should be parsed as a struct field
func (p *parser) varDeclaration(startDepth int, isField bool) ast.Declaration {
	begin := p.peekN(startDepth) // Der/Die/Das
	comment := p.commentBeforePos(begin.Range.Start)
	// ignore the comment if it is not next to or directly above the declaration
	if comment != nil && comment.Range.End.Line < begin.Range.Start.Line-1 {
		comment = nil
	}

	isPublic := p.peekN(startDepth+1).Type == token.OEFFENTLICHE || p.peekN(startDepth+1).Type == token.OEFFENTLICHEN
	p.decrease()
	type_start := p.previous()
	typ := p.parseType()
	if typ == nil {
		p.err(ddperror.SYN_EXPECTED_TYPENAME, token.NewRange(type_start, p.previous()), fmt.Sprintf("Invalider Typname %s", p.previous()))
	} else {
		getArticle := func(gender ddptypes.GrammaticalGender) token.TokenType {
			switch gender {
			case ddptypes.MASKULIN:
				if isField {
					return token.DEM
				}
				return token.DER
			case ddptypes.FEMININ:
				if isField {
					return token.DER
				}
				return token.DIE
			case ddptypes.NEUTRUM:
				if isField {
					return token.DEM
				}
				return token.DAS
			}
			return token.ILLEGAL // unreachable
		}

		if article := getArticle(typ.Gender()); begin.Type != article {
			p.err(ddperror.SYN_GENDER_MISMATCH, begin.Range, fmt.Sprintf("Falscher Artikel, meintest du %s?", article))
		}
	}

	// we need a name, so bailout if none is provided
	if !p.consume(token.IDENTIFIER) {
		return &ast.BadDecl{
			Err: ddperror.Error{
				Range: token.NewRange(p.peekN(-2), p.peek()),
				File:  p.module.FileName,
				Msg:   "Es wurde ein Variablen Name erwartet",
			},
			Tok: *p.peek(),
			Mod: p.module,
		}
	}

	name := p.previous()
	if isField {
		p.consume(token.MIT, token.STANDARDWERT)
	} else {
		p.consume(token.IST)
	}
	var expr ast.Expression

	if typ != ddptypes.BOOLEAN && ddptypes.IsList(typ) { // TODO: fix this with function calls and groupings
		expr = p.expression()
		if p.match(token.COUNT_MAL) {
			value := p.expression()
			expr_tok := expr.Token()
			expr = &ast.ListLit{
				Tok:    expr.Token(),
				Range:  token.NewRange(&expr_tok, p.previous()),
				Type:   typ.(ddptypes.ListType),
				Values: nil,
				Count:  expr,
				Value:  value,
			}
		}
	} else {
		expr = p.assignRhs()
	}

	if !isField {
		p.consume(token.DOT)
	}
	// prefer trailing comments as long as they are on the same line
	if trailingComment := p.commentAfterPos(p.previous().Range.End); trailingComment != nil && trailingComment.Range.Start.Line == p.previous().Range.End.Line {
		comment = trailingComment
	}

	return &ast.VarDecl{
		Range:      token.NewRange(begin, p.previous()),
		CommentTok: comment,
		Type:       typ,
		NameTok:    *name,
		IsPublic:   isPublic,
		Mod:        p.module,
		InitVal:    expr,
	}
}

// parses a function declaration
// startDepth is the int passed to p.peekN(n) to get to the DIE token of the declaration
func (p *parser) funcDeclaration(startDepth int) ast.Declaration {
	valid := true              // checks if the function is valid and may be appended to the parser state as p.errored = !valid
	validate := func(b bool) { // helper for setting the valid flag (to simplify some big boolean expressions)
		if !b {
			valid = false
		}
	}

	perr := func(code ddperror.Code, Range token.Range, msg string) {
		p.err(code, Range, msg)
		valid = false
	}

	begin := p.peekN(startDepth)
	comment := p.commentBeforePos(begin.Range.Start)
	// ignore the comment if it is not next to or directly above the declaration
	if comment != nil && comment.Range.End.Line < begin.Range.Start.Line-1 {
		comment = nil
	}

	isPublic := p.peekN(startDepth+1).Type == token.OEFFENTLICHE

	Funktion := p.previous() // save the token
	// we need a name, so bailout if none is provided
	if !p.consume(token.IDENTIFIER) {
		return &ast.BadDecl{
			Err: ddperror.New(ddperror.SYN_EXPECTED_IDENTIFIER, token.NewRange(begin, p.peek()), "Es wurde ein Funktions Name erwartet", p.module.FileName),
			Tok: *p.peek(),
			Mod: p.module,
		}
	}
	name := p.previous()

	// early error report if the name is already used
	if _, existed, _ := p.scope().LookupDecl(name.Literal); existed { // insert the name of the current function
		p.err(ddperror.SEM_NAME_ALREADY_DEFINED, name.Range, ddperror.MsgNameAlreadyExists(name.Literal))
	}

	// parse the parameter declaration
	// parameter names and types are declared seperately
	var (
		paramNames    []token.Token
		paramTypes    []ddptypes.ParameterType
		paramComments []*token.Token
	)
	if p.match(token.MIT) { // the function takes at least 1 parameter
		singleParameter := true
		if p.matchN(token.DEN, token.PARAMETERN) {
			singleParameter = false
		} else if !p.matchN(token.DEM, token.PARAMETER) {
			perr(ddperror.SYN_UNEXPECTED_TOKEN, p.peek().Range, ddperror.MsgGotExpected(p.peek(), "'de[n/m] Parameter[n]'"))
		}
		validate(p.consume(token.IDENTIFIER))
		paramNames = append(paramNames, *p.previous()) // append the first parameter name
		paramComments = append(paramComments, p.getLeadingOrTrailingComment())
		if !singleParameter {
			// helper function to avoid too much repitition
			addParamName := func(name *token.Token) {
				if containsLiteral(paramNames, name.Literal) { // check that each parameter name is unique
					perr(ddperror.SEM_NAME_ALREADY_DEFINED, name.Range, fmt.Sprintf("Ein Parameter mit dem Namen '%s' ist bereits vorhanden", name.Literal))
				}
				paramNames = append(paramNames, *name)                                 // append the parameter name
				paramComments = append(paramComments, p.getLeadingOrTrailingComment()) // addParamName is always being called with name == p.previous()
			}

			if p.match(token.UND) {
				validate(p.consume(token.IDENTIFIER))
				addParamName(p.previous())
			} else {
				for p.match(token.COMMA) { // the function takes multiple parameters
					if !p.consume(token.IDENTIFIER) {
						break
					}
					addParamName(p.previous())
				}
				if !p.consume(token.UND, token.IDENTIFIER) {
					perr(ddperror.SYN_EXPECTED_IDENTIFIER, p.peek().Range, ddperror.MsgGotExpected(p.peek(), "der letzte Parameter (und <Name>)")+"\nMeintest du vorher vielleicht 'dem Parameter' anstatt 'den Parametern'?")
				}
				addParamName(p.previous())
			}
		}
		// parse the types of the parameters
		validate(p.consume(token.VOM, token.TYP))
		firstType, ref := p.parseReferenceType()
		validate(firstType != nil)
		paramTypes = append(paramTypes, ddptypes.ParameterType{Type: firstType, IsReference: ref}) // append the first parameter type
		if !singleParameter {
			// helper function to avoid too much repitition
			addType := func() {
				// validate the parameter type and append it
				typ, ref := p.parseReferenceType()
				validate(typ != nil)
				paramTypes = append(paramTypes, ddptypes.ParameterType{Type: typ, IsReference: ref})
			}

			if p.match(token.UND) {
				addType()
			} else {
				for p.match(token.COMMA) { // parse the other parameter types
					if p.check(token.GIBT) { // , gibt indicates the end of the parameter list
						break
					}
					addType()
				}
				p.consume(token.UND)
				addType()
			}
		}
		p.consume(token.COMMA)
	}
	// we need as many parmeter names as types
	if len(paramNames) != len(paramTypes) {
		perr(ddperror.SEM_PARAM_NAME_TYPE_COUNT_MISMATCH, token.NewRange(&paramNames[0], p.previous()), fmt.Sprintf("Die Anzahl von Parametern stimmt nicht mit der Anzahl von Parameter-Typen überein (%d Parameter aber %d Typen)", len(paramNames), len(paramTypes)))
	}

	// parse the return type declaration
	validate(p.consume(token.GIBT))
	Typ := p.parseReturnType()
	if Typ == nil {
		valid = false
	}

	validate(p.consume(token.ZURÜCK, token.COMMA))
	bodyStart := -1
	definedIn := &token.Token{Type: token.ILLEGAL}
	if p.matchN(token.MACHT, token.COLON) {
		bodyStart = p.cur                             // save the body start-position for later, we first need to parse aliases to enable recursion
		indent := p.previous().Indent + 1             // indentation level of the function body
		for p.peek().Indent >= indent && !p.atEnd() { // advance to the alias definitions by checking the indentation
			p.advance()
		}
	} else {
		validate(p.consume(token.IST, token.IN, token.STRING, token.DEFINIERT))
		definedIn = p.peekN(-2)
		switch filepath.Ext(ast.TrimStringLit(definedIn)) {
		case ".c", ".lib", ".a", ".o":
		default:
			perr(ddperror.SEM_EXPECTED_LINKABLE_FILEPATH, definedIn.Range, fmt.Sprintf("Es wurde ein Pfad zu einer .c, .lib, .a oder .o Datei erwartet aber '%s' gefunden", definedIn.Literal))
		}
	}

	// parse the alias definitions before the body to enable recursion
	validate(p.consume(token.UND, token.KANN, token.SO, token.BENUTZT, token.WERDEN, token.COLON, token.STRING)) // at least 1 alias is required
	rawAliases := make([]*token.Token, 0)
	if p.previous().Type == token.STRING {
		rawAliases = append(rawAliases, p.previous())
	}
	// append the raw aliases
	for (p.match(token.COMMA) || p.match(token.ODER)) && p.peek().Indent > 0 && !p.atEnd() {
		if p.consume(token.STRING) {
			rawAliases = append(rawAliases, p.previous())
		}
	}

	// map function parameters to their type (given to the alias if it is valid)
	paramTypesMap := map[string]ddptypes.ParameterType{}
	for i, v := range paramNames {
		if i < len(paramTypes) {
			paramTypesMap[v.Literal] = paramTypes[i]
		}
	}

	// scan the raw aliases into tokens
	funcAliases := make([]*ast.FuncAlias, 0)
	funcAliasTokens := make([][]*token.Token, 0)
	for _, v := range rawAliases {
		// scan the raw alias withouth the ""
		didError := false
		errHandleWrapper := func(err ddperror.Error) { didError = true; p.errorHandler(err) }
		if alias, err := scanner.ScanAlias(*v, errHandleWrapper); err == nil && !didError {
			if len(alias) < 2 { // empty strings are not allowed (we need at leas 1 token + EOF)
				p.err(ddperror.SEM_MALFORMED_ALIAS, v.Range, "Ein Alias muss mindestens 1 Symbol enthalten")
			} else if validateFunctionAlias(alias, paramNames, paramTypes) { // check that the alias fits the function
				if ok, isFun, existingAlias, pTokens := p.aliasExists(alias); ok {
					p.err(ddperror.SEM_ALIAS_ALREADY_TAKEN, v.Range, ddperror.MsgAliasAlreadyExists(v.Literal, existingAlias.Decl().Name(), isFun))
				} else {
					funcAliases = append(funcAliases, &ast.FuncAlias{Tokens: alias, Original: *v, Func: nil, Args: paramTypesMap})
					funcAliasTokens = append(funcAliasTokens, pTokens)
				}
			} else {
				p.err(ddperror.SEM_MALFORMED_ALIAS, v.Range, "Ein Funktions Alias muss jeden Funktions Parameter genau ein mal enthalten und darf nicht nur aus Parametern bestehen")
			}
		}
	}

	aliasEnd := p.cur // save the end of the function declaration for later

	if !ast.IsGlobalScope(p.scope()) {
		perr(ddperror.SEM_NON_GLOBAL_FUNCTION, begin.Range, "Es können nur globale Funktionen deklariert werden")
	}

	if !valid {
		p.cur = aliasEnd
		return &ast.BadDecl{
			Err: p.lastError,
			Tok: *Funktion,
			Mod: p.module,
		}
	}

	decl := &ast.FuncDecl{
		Range:         token.NewRange(begin, p.previous()),
		CommentTok:    comment,
		Tok:           *begin,
		NameTok:       *name,
		IsPublic:      isPublic,
		Mod:           p.module,
		ParamNames:    paramNames,
		ParamTypes:    paramTypes,
		ParamComments: paramComments,
		Type:          Typ,
		Body:          nil,
		ExternFile:    *definedIn,
		Aliases:       funcAliases,
	}

	for i := range funcAliases {
		funcAliases[i].Func = decl
		p.aliases.Insert(funcAliasTokens[i], funcAliases[i])
	}

	// parse the body after the aliases to enable recursion
	var body *ast.BlockStmt = nil
	if bodyStart != -1 {
		p.cur = bodyStart // go back to the body
		p.currentFunction = name.Literal

		bodyTable := p.newScope() // temporary symbolTable for the function parameters
		globalScope := bodyTable.Enclosing
		// insert the name of the current function
		if existed := globalScope.InsertDecl(p.currentFunction, decl); !existed && decl.IsPublic {
			p.module.PublicDecls[decl.Name()] = decl
		}
		// add the parameters to the table
		for i, l := 0, len(paramNames); i < l; i++ {
			bodyTable.InsertDecl(paramNames[i].Literal,
				&ast.VarDecl{
					NameTok:    paramNames[i],
					IsPublic:   false,
					Mod:        p.module,
					Type:       paramTypes[i].Type,
					Range:      token.NewRange(&paramNames[i], &paramNames[i]),
					CommentTok: paramComments[i],
				},
			)
		}
		body = p.blockStatement(bodyTable).(*ast.BlockStmt) // parse the body with the parameters in the current table
		decl.Body = body

		// check that the function has a return statement if it needs one
		if !ddptypes.IsVoid(Typ) { // only if the function does not return void
			if len(body.Statements) < 1 { // at least the return statement is needed
				perr(ddperror.SEM_MISSING_RETURN, body.Range, ddperror.MSG_MISSING_RETURN)
			} else {
				// the last statement must be a return statement
				lastStmt := body.Statements[len(body.Statements)-1]
				if _, ok := lastStmt.(*ast.ReturnStmt); !ok {
					perr(ddperror.SEM_MISSING_RETURN, token.NewRange(p.previous(), p.previous()), ddperror.MSG_MISSING_RETURN)
				}
			}
		}
	} else { // the function is defined in an extern file
		// insert the name of the current function
		if existed := p.scope().InsertDecl(name.Literal, decl); !existed && decl.IsPublic {
			p.module.PublicDecls[decl.Name()] = decl
		}
		p.module.ExternalDependencies[ast.TrimStringLit(&decl.ExternFile)] = struct{}{} // add the extern declaration
	}

	p.currentFunction = ""
	p.cur = aliasEnd // go back to the end of the function to continue parsing

	return decl
}

// helper for funcDeclaration to check that every parameter is provided exactly once
func validateFunctionAlias(aliasTokens []token.Token, paramNames []token.Token, paramTypes []ddptypes.ParameterType) bool {
	isAliasExpr := func(t token.Token) bool { return t.Type == token.ALIAS_PARAMETER } // helper to check for parameters
	if countElements(aliasTokens, isAliasExpr) != len(paramNames) {                    // validate that the alias contains as many parameters as the function
		return false
	}
	nameSet := map[string]ddptypes.ParameterType{} // set that holds the parameter names contained in the alias and their corresponding type
	for i, v := range paramNames {
		if i < len(paramTypes) {
			nameSet[v.Literal] = paramTypes[i]
		}
	}
	// validate that each parameter is contained in the alias exactly once
	// and fill in the AliasInfo
	for i, v := range aliasTokens {
		if isAliasExpr(v) {
			k := strings.Trim(v.Literal, "<>") // remove the <> from <argname>
			if argTyp, ok := nameSet[k]; ok {
				aliasTokens[i].AliasInfo = &argTyp
				delete(nameSet, k)
			} else {
				return false
			}
		}
	}
	return true
}

// helper for structDeclaration to check that every field is provided once at max
// fields should not contain bad decls
// returns wether the alias is valid and its arguments
func validateStructAlias(aliasTokens []token.Token, fields []*ast.VarDecl) (bool, map[string]ddptypes.Type) {
	isAliasExpr := func(t token.Token) bool { return t.Type == token.ALIAS_PARAMETER } // helper to check for parameters
	if countElements(aliasTokens, isAliasExpr) > len(fields) {                         // validate that the alias contains as many parameters as the function
		return false, nil
	}
	nameSet := map[string]ddptypes.ParameterType{} // set that holds the parameter names contained in the alias and their corresponding type
	args := map[string]ddptypes.Type{}             // the arguments of the alias
	for _, v := range fields {
		nameSet[v.Name()] = ddptypes.ParameterType{
			Type:        v.Type,
			IsReference: false, // fields are never references
		}
		args[v.Name()] = v.Type
	}
	// validate that each parameter is contained in the alias once at max
	// and fill in the AliasInfo
	for i, v := range aliasTokens {
		if isAliasExpr(v) {
			k := strings.Trim(v.Literal, "<>") // remove the <> from <argname>
			if argTyp, ok := nameSet[k]; ok {
				aliasTokens[i].AliasInfo = &argTyp
				delete(nameSet, k)
			} else {
				return false, nil
			}
		}
	}
	return true, args
}

// helper for structDeclaration
func varDeclsToFields(decls []*ast.VarDecl) []ddptypes.StructField {
	result := make([]ddptypes.StructField, 0, len(decls))
	for _, v := range decls {
		result = append(result, ddptypes.StructField{
			Name: v.Name(),
			Type: v.Type,
		})
	}
	return result
}

func (p *parser) structDeclaration() ast.Declaration {
	begin := p.previous() // Wir
	comment := p.commentBeforePos(begin.Range.Start)
	// ignore the comment if it is not next to or directly above the declaration
	if comment != nil && comment.Range.End.Line < begin.Range.Start.Line-1 {
		comment = nil
	}

	p.consume(token.NENNEN, token.DIE)
	isPublic := p.match(token.OEFFENTLICHE)
	p.consume(token.KOMBINATION, token.AUS)

	var fields []ast.Declaration
	indent := begin.Indent + 1
	for p.peek().Indent >= indent && !p.atEnd() {
		p.consumeAny(token.DER, token.DEM)
		n := -1
		if p.match(token.OEFFENTLICHEN) {
			n = -2
		}
		p.advance()
		fields = append(fields, p.varDeclaration(n-1, true))
		if !p.consume(token.COMMA) {
			p.advance()
		}
	}

	p.consumeAny(token.EINEN, token.EINE, token.EIN)
	gender := ddptypes.INVALID
	switch p.previous().Type {
	case token.EINEN:
		gender = ddptypes.MASKULIN
	case token.EINE:
		gender = ddptypes.FEMININ
	case token.EIN:
		gender = ddptypes.NEUTRUM
	}

	if !p.consume(token.IDENTIFIER) {
		return &ast.BadDecl{
			Err: ddperror.Error{
				Range: token.NewRange(p.peekN(-2), p.peek()),
				File:  p.module.FileName,
				Msg:   "Es wurde ein Strukturen Name erwartet",
			},
			Tok: *p.peek(),
			Mod: p.module,
		}
	}
	name := p.previous()

	p.consume(token.COMMA, token.UND, token.ERSTELLEN, token.SIE, token.SO, token.COLON, token.STRING)
	var rawAliases []*token.Token
	if p.previous().Type == token.STRING {
		rawAliases = append(rawAliases, p.previous())
	}
	for p.match(token.COMMA) || p.match(token.ODER) && p.peek().Indent > 0 && !p.atEnd() {
		if p.consume(token.STRING) {
			rawAliases = append(rawAliases, p.previous())
		}
	}

	var structAliases []*ast.StructAlias
	var structAliasTokens [][]*token.Token
	fieldsForValidation := toInterfaceSlice[ast.Declaration, *ast.VarDecl](
		filterSlice(fields, func(decl ast.Declaration) bool { _, ok := decl.(*ast.VarDecl); return ok }),
	)
	for _, rawAlias := range rawAliases {
		didError := false
		errHandleWrapper := func(err ddperror.Error) { didError = true; p.errorHandler(err) }
		if aliasTokens, err := scanner.ScanAlias(*rawAlias, errHandleWrapper); err == nil && !didError {
			if len(aliasTokens) < 2 { // empty strings are not allowed (we need at leas 1 token + EOF)
				p.err(ddperror.SEM_MALFORMED_ALIAS, rawAlias.Range, "Ein Alias muss mindestens 1 Symbol enthalten")
			} else if valid, args := validateStructAlias(aliasTokens, fieldsForValidation); valid {
				if ok, isFunc, existingAlias, pTokens := p.aliasExists(aliasTokens); ok {
					p.err(ddperror.SEM_ALIAS_ALREADY_TAKEN, rawAlias.Range, ddperror.MsgAliasAlreadyExists(rawAlias.Literal, existingAlias.Decl().Name(), isFunc))
				} else {
					structAliases = append(structAliases, &ast.StructAlias{Tokens: aliasTokens, Original: *rawAlias, Struct: nil, Args: args})
					structAliasTokens = append(structAliasTokens, pTokens)
				}
			} else {
				p.err(ddperror.SEM_MALFORMED_ALIAS, rawAlias.Range, "Ein Struktur Alias darf jedes Feld maximal einmal enthalten")
			}
		}
	}

	structType := &ddptypes.StructType{
		Name:       name.Literal,
		GramGender: gender,
		Fields:     varDeclsToFields(fieldsForValidation),
	}

	decl := &ast.StructDecl{
		Range:      token.NewRange(begin, p.previous()),
		CommentTok: comment,
		Tok:        *begin,
		NameTok:    *name,
		IsPublic:   isPublic,
		Mod:        p.module,
		Fields:     fields,
		Type:       structType,
		Aliases:    structAliases,
	}

	for i := range structAliases {
		structAliases[i].Struct = decl
		p.aliases.Insert(structAliasTokens[i], structAliases[i])
	}

	if _, exists := p.typeNames[decl.Name()]; !exists {
		p.typeNames[decl.Name()] = decl.Type
	}

	return decl
}

// TODO: add support for struct aliases
func (p *parser) aliasDecl() ast.Statement {
	begin := p.peekN(-2)
	if begin.Type != token.DER {
		p.err(ddperror.SYN_GENDER_MISMATCH, begin.Range, fmt.Sprintf("Falscher Artikel, meintest du %s?", token.DER))
	}
	p.consume(token.STRING)
	aliasTok := p.previous()
	p.consume(token.STEHT, token.FÜR, token.DIE, token.FUNKTION, token.IDENTIFIER)
	fun := p.previous()

	decl, ok, isVar := p.scope().LookupDecl(fun.Literal)
	if !ok {
		p.err(ddperror.SEM_NAME_UNDEFINED, fun.Range, fmt.Sprintf("Der Name %s wurde noch nicht deklariert", fun.Literal))
		return nil
	} else if isVar {
		p.err(ddperror.SEM_BAD_NAME_CONTEXT, fun.Range, fmt.Sprintf("Der Name %s steht für eine Variable und nicht für eine Funktion", fun.Literal))
		return nil
	}
	funDecl := decl.(*ast.FuncDecl)

	// map function parameters to their type (given to the alias if it is valid)
	paramTypes := map[string]ddptypes.ParameterType{}
	for i, v := range funDecl.ParamNames {
		if i < len(funDecl.ParamTypes) {
			paramTypes[v.Literal] = funDecl.ParamTypes[i]
		}
	}

	// scan the raw alias withouth the ""
	var alias *ast.FuncAlias
	var pTokens []*token.Token
	if aliasTokens, err := scanner.ScanAlias(*aliasTok, func(err ddperror.Error) { p.err(err.Code, err.Range, err.Msg) }); err == nil && len(aliasTokens) < 2 { // empty strings are not allowed (we need at leas 1 token + EOF)
		p.err(ddperror.SEM_MALFORMED_ALIAS, aliasTok.Range, "Ein Alias muss mindestens 1 Symbol enthalten")
	} else if validateFunctionAlias(aliasTokens, funDecl.ParamNames, funDecl.ParamTypes) { // check that the alias fits the function
		if ok, isFun, existingAlias, toks := p.aliasExists(aliasTokens); ok {
			p.err(ddperror.SEM_ALIAS_ALREADY_TAKEN, aliasTok.Range, ddperror.MsgAliasAlreadyExists(aliasTok.Literal, existingAlias.Decl().Name(), isFun))
		} else {
			alias = &ast.FuncAlias{Tokens: aliasTokens, Original: *aliasTok, Func: funDecl, Args: paramTypes}
			pTokens = toks
		}
	} else {
		p.err(ddperror.SEM_MALFORMED_ALIAS, aliasTok.Range, "Ein Funktions Alias muss jeden Funktions Parameter genau ein mal enthalten und darf nicht nur aus Parametern bestehen")
	}

	p.consume(token.DOT)

	if begin.Indent > 0 {
		p.err(ddperror.SEM_ALIAS_MUST_BE_GLOBAL, token.NewRange(begin, p.previous()), "Ein Alias darf nur im globalen Bereich deklariert werden!")
		return &ast.BadStmt{
			Err: p.lastError,
			Tok: *begin,
		}
	} else if alias != nil {
		p.aliases.Insert(pTokens, alias)
		funDecl.Aliases = append(funDecl.Aliases, alias)
	}
	return nil
}

// parse a single statement
func (p *parser) statement() ast.Statement {
	// check for assignement
	if p.match(token.IDENTIFIER) {
		if p.peek().Type == token.IST || p.peek().Type == token.AN {
			return p.assignLiteral() // x ist ... assignements may only have literals, so we use this helper function
		} else {
			p.decrease() // no assignement, so probably an expressionStatement()
		}
	}

	// parse all possible statements
	switch p.peek().Type {
	case token.BINDE:
		p.consume(token.BINDE)
		return p.importStatement()
	case token.ERHÖHE, token.VERRINGERE,
		token.VERVIELFACHE, token.TEILE,
		token.VERSCHIEBE, token.NEGIERE:
		p.advance()
		return p.compoundAssignement()
	case token.SPEICHERE:
		p.consume(token.SPEICHERE)
		return p.assignNoLiteral() // Speichere ... in x, where non-literal expressions are allowed
	case token.WENN:
		p.consume(token.WENN)
		return p.ifStatement()
	case token.SOLANGE:
		p.consume(token.SOLANGE)
		return p.whileStatement()
	case token.MACHE:
		p.consume(token.MACHE)
		return p.doWhileStmt()
	case token.WIEDERHOLE:
		p.consume(token.WIEDERHOLE)
		return p.repeatStmt()
	case token.FÜR:
		p.consume(token.FÜR)
		return p.forStatement()
	case token.GIB:
		p.consume(token.GIB)
		return p.returnStatement()
	case token.VERLASSE:
		p.consume(token.VERLASSE)
		return p.voidReturnOrBreak()
	case token.FAHRE:
		p.consume(token.FAHRE)
		return p.continueStatement()
	case token.COLON:
		p.consume(token.COLON)
		return p.blockStatement(nil)
	}

	// no other statement was found, so interpret it as expression statement, whose result will be discarded
	return p.expressionStatement()
}

func (p *parser) importStatement() ast.Statement {
	binde := p.previous()
	var stmt *ast.ImportStmt
	if p.match(token.STRING) {
		stmt = &ast.ImportStmt{
			FileName:        *p.previous(),
			ImportedSymbols: nil,
		}
	} else if p.match(token.IDENTIFIER) {
		importedSymbols := []token.Token{*p.previous()}
		if p.peek().Type != token.AUS {
			if p.match(token.UND) {
				p.consume(token.IDENTIFIER)
				importedSymbols = append(importedSymbols, *p.previous())
			} else {
				for p.match(token.COMMA) {
					if p.consume(token.IDENTIFIER) {
						importedSymbols = append(importedSymbols, *p.previous())
					}
				}
				if p.consume(token.UND) && p.consume(token.IDENTIFIER) {
					importedSymbols = append(importedSymbols, *p.previous())
				}
			}
		}
		p.consume(token.AUS)
		if p.consume(token.STRING) {
			stmt = &ast.ImportStmt{
				FileName:        *p.previous(),
				ImportedSymbols: importedSymbols,
			}
		} else {
			return &ast.BadStmt{
				Tok: *p.peek(),
				Err: p.lastError,
			}
		}
	} else {
		p.err(ddperror.SYN_UNEXPECTED_TOKEN, p.peek().Range, ddperror.MsgGotExpected(p.peek(), "ein Text Literal oder ein Name"))
		return &ast.BadStmt{
			Tok: *p.peek(),
			Err: p.lastError,
		}
	}
	p.consume(token.EIN, token.DOT)
	stmt.Range = token.NewRange(binde, p.previous())
	return stmt
}

// either consumes the neccesery . or adds a postfix do-while or repeat
func (p *parser) finishStatement(stmt ast.Statement) ast.Statement {
	if p.match(token.DOT) {
		return stmt
	}
	p.checkStatement(stmt)
	count := p.expression()
	if !p.match(token.COUNT_MAL) {
		count_tok := count.Token()
		p.err(ddperror.SYN_UNEXPECTED_TOKEN, count.GetRange(),
			fmt.Sprintf("%s\nWolltest du vor %s vielleicht einen Punkt setzten?",
				ddperror.MsgGotExpected(p.previous(), token.COUNT_MAL), &count_tok,
			),
		)
	}
	tok := p.previous()
	tok.Type = token.WIEDERHOLE
	p.consume(token.DOT)
	return &ast.WhileStmt{
		Range: token.Range{
			Start: stmt.GetRange().Start,
			End:   token.NewEndPos(p.previous()),
		},
		While:     *tok,
		Condition: count,
		Body:      stmt,
	}
}

// += -= *= /=
// TODO: fix indexings as assignebles with 'um' after the index
func (p *parser) compoundAssignement() ast.Statement {
	// the many branches are here mostly because of different prepositons
	tok := p.previous()
	operator := ast.BIN_INVALID
	switch tok.Type {
	case token.ERHÖHE:
		operator = ast.BIN_PLUS
	case token.VERRINGERE:
		operator = ast.BIN_MINUS
	case token.VERVIELFACHE:
		operator = ast.BIN_MULT
	case token.TEILE:
		operator = ast.BIN_DIV
	}

	p.consumeAny(token.IDENTIFIER, token.LPAREN)
	varName := p.assigneable()

	// early return for negate as it does not need a second operand
	if tok.Type == token.NEGIERE {
		p.consume(token.DOT)
		typ := p.typechecker.EvaluateSilent(varName)
		operator := ast.UN_NEGATE
		if typ == ddptypes.BOOLEAN {
			operator = ast.UN_NOT
		}
		return &ast.AssignStmt{
			Range: token.NewRange(tok, p.previous()),
			Tok:   *tok,
			Var:   varName,
			Rhs: &ast.UnaryExpr{
				Range:    token.NewRange(tok, p.previous()),
				Tok:      *tok,
				Operator: operator,
				Rhs:      varName,
			},
		}
	}

	if tok.Type == token.TEILE {
		p.consume(token.DURCH)
	} else {
		p.consume(token.UM)
	}

	operand := p.expression()

	if tok.Type == token.VERSCHIEBE {
		p.consume(token.BIT, token.NACH)
		p.consumeAny(token.LINKS, token.RECHTS)
		assign_token := tok
		tok = p.previous()
		operator := ast.BIN_LEFT_SHIFT
		if tok.Type == token.RECHTS {
			operator = ast.BIN_RIGHT_SHIFT
		}
		p.consume(token.DOT)
		return &ast.AssignStmt{
			Range: token.NewRange(tok, p.previous()),
			Tok:   *assign_token,
			Var:   varName,
			Rhs: &ast.BinaryExpr{
				Range:    token.NewRange(tok, p.previous()),
				Tok:      *tok,
				Lhs:      varName,
				Operator: operator,
				Rhs:      operand,
			},
		}
	} else {
		p.consume(token.DOT)
		return &ast.AssignStmt{
			Range: token.NewRange(tok, p.previous()),
			Tok:   *tok,
			Var:   varName,
			Rhs: &ast.BinaryExpr{
				Range:    token.NewRange(tok, p.previous()),
				Tok:      *tok,
				Lhs:      varName,
				Operator: operator,
				Rhs:      operand,
			},
		}
	}
}

// helper to parse assignements which may only be literals
func (p *parser) assignLiteral() ast.Statement {
	ident := p.assigneable() // name of the variable was already consumed
	p.consume(token.IST)
	expr := p.assignRhs() // parse the expression
	// validate that the expression is a literal
	switch expr := expr.(type) {
	case *ast.IntLit, *ast.FloatLit, *ast.BoolLit, *ast.StringLit, *ast.CharLit, *ast.ListLit:
	default:
		if typ := p.typechecker.Evaluate(ident); typ != ddptypes.BOOLEAN {
			p.err(ddperror.SYN_EXPECTED_LITERAL, expr.GetRange(), "Es wurde ein Literal erwartet aber ein Ausdruck gefunden")
		}
	}
	ident_tok := ident.Token()
	return p.finishStatement(
		&ast.AssignStmt{
			Range: token.NewRange(&ident_tok, p.peek()),
			Tok:   ident.Token(),
			Var:   ident,
			Rhs:   expr,
		},
	)
}

// helper to parse an Speichere expr in x Assignement
func (p *parser) assignNoLiteral() ast.Statement {
	speichere := p.previous() // Speichere token
	expr := p.expression()
	p.consume(token.IN)
	p.consumeAny(token.IDENTIFIER, token.LPAREN)
	name := p.assigneable() // name of the variable is the just consumed identifier
	return p.finishStatement(
		&ast.AssignStmt{
			Range: token.NewRange(speichere, p.peek()),
			Tok:   *speichere,
			Var:   name,
			Rhs:   expr,
		},
	)
}

func (p *parser) ifStatement() ast.Statement {
	If := p.previous()          // the already consumed wenn token
	condition := p.expression() // parse the condition
	p.consume(token.COMMA)      // must be boolean, so an ist is required for grammar
	var Then ast.Statement
	thenScope := p.newScope()
	if p.match(token.DANN) { // with dann: the body is a block statement
		p.consume(token.COLON)
		Then = p.blockStatement(thenScope)
	} else { // otherwise it is a single statement
		if p.peek().Type == token.COLON { // block statements are only allowed with the syntax above
			p.err(ddperror.SYN_UNEXPECTED_TOKEN, p.peek().Range, "In einer Wenn Anweisung, muss ein 'dann' vor dem ':' stehen")
		}
		comma := p.previous()
		p.setScope(thenScope)
		Then = p.checkedDeclaration() // parse the single (non-block) statement
		p.exitScope()
		Then = &ast.BlockStmt{
			Range:      Then.GetRange(),
			Colon:      *comma,
			Statements: []ast.Statement{Then},
			Symbols:    thenScope,
		}
	}
	var Else ast.Statement = nil
	// parse a possible sonst statement
	if p.match(token.SONST) {
		if p.previous().Indent == If.Indent {
			elseScope := p.newScope()
			if p.match(token.COLON) {
				Else = p.blockStatement(elseScope) // with colon it is a block statement
			} else { // without it we just parse a single statement
				_else := p.previous()
				p.setScope(elseScope)
				Else = p.checkedDeclaration()
				p.exitScope()
				Else = &ast.BlockStmt{
					Range:      Else.GetRange(),
					Colon:      *_else,
					Statements: []ast.Statement{Else},
					Symbols:    elseScope,
				}
			}
		} else {
			p.decrease()
		}
	} else if p.match(token.WENN) { // if-else blocks are parsed as nested ifs where the else of the first if is an if-statement
		if p.previous().Indent == If.Indent && p.peek().Type == token.ABER {
			p.consume(token.ABER)
			Else = p.ifStatement() // parse the wenn aber
		} else {
			p.decrease() // no if-else just if, so decrease to parse the next if seperately
		}
	}
	var endPos token.Position
	if Else != nil {
		endPos = Else.GetRange().End
	} else {
		endPos = Then.GetRange().End
	}
	return &ast.IfStmt{
		Range: token.Range{
			Start: token.NewStartPos(If),
			End:   endPos,
		},
		If:        *If,
		Condition: condition,
		Then:      Then,
		Else:      Else,
	}
}

func (p *parser) whileStatement() ast.Statement {
	While := p.previous()
	condition := p.expression()
	p.consume(token.COMMA)
	var Body ast.Statement
	bodyTable := p.newScope()
	p.resolver.LoopDepth++
	if p.match(token.MACHE) {
		p.consume(token.COLON)
		Body = p.blockStatement(bodyTable)
	} else {
		is := p.previous()
		p.setScope(bodyTable)
		Body = p.checkedDeclaration()
		p.exitScope()
		Body = &ast.BlockStmt{
			Range:      Body.GetRange(),
			Colon:      *is,
			Statements: []ast.Statement{Body},
			Symbols:    bodyTable,
		}
	}
	p.resolver.LoopDepth--
	return &ast.WhileStmt{
		Range: token.Range{
			Start: token.NewStartPos(While),
			End:   Body.GetRange().End,
		},
		While:     *While,
		Condition: condition,
		Body:      Body,
	}
}

func (p *parser) doWhileStmt() ast.Statement {
	Do := p.previous()
	p.consume(token.COLON)
	p.resolver.LoopDepth++
	body := p.blockStatement(nil)
	p.resolver.LoopDepth--
	p.consume(token.SOLANGE)
	condition := p.expression()
	p.consume(token.DOT)
	return &ast.WhileStmt{
		Range: token.Range{
			Start: token.NewStartPos(Do),
			End:   token.NewEndPos(p.previous()),
		},
		While:     *Do,
		Condition: condition,
		Body:      body,
	}
}

func (p *parser) repeatStmt() ast.Statement {
	repeat := p.previous()
	p.consume(token.COLON)
	p.resolver.LoopDepth++
	body := p.blockStatement(nil)
	p.resolver.LoopDepth--
	count := p.expression()
	p.consume(token.COUNT_MAL, token.DOT)
	return &ast.WhileStmt{
		Range: token.Range{
			Start: token.NewStartPos(repeat),
			End:   body.GetRange().End,
		},
		While:     *repeat,
		Condition: count,
		Body:      body,
	}
}

func (p *parser) forStatement() ast.Statement {
	getPronoun := func(gender ddptypes.GrammaticalGender) token.TokenType {
		switch gender {
		case ddptypes.MASKULIN:
			return token.JEDEN
		case ddptypes.FEMININ:
			return token.JEDE
		case ddptypes.NEUTRUM:
			return token.JEDES
		}
		return token.ILLEGAL // unreachable
	}

	For := p.previous()
	p.consumeAny(token.JEDE, token.JEDEN, token.JEDES)
	pronoun_tok := p.previous()
	TypeTok := p.peek()
	Typ := p.parseType()
	if Typ != nil {
		if pronoun := getPronoun(Typ.Gender()); pronoun != pronoun_tok.Type {
			p.err(ddperror.SYN_GENDER_MISMATCH, pronoun_tok.Range, fmt.Sprintf("Falsches Pronomen, meintest du %s?", pronoun))
		}
	}

	p.consume(token.IDENTIFIER)
	Ident := p.previous()
	iteratorComment := p.getLeadingOrTrailingComment()
	if p.match(token.VON) {
		from := p.expression() // start of the counter
		initializer := &ast.VarDecl{
			Range: token.Range{
				Start: token.NewStartPos(TypeTok),
				End:   from.GetRange().End,
			},
			CommentTok: iteratorComment,
			Type:       Typ,
			NameTok:    *Ident,
			IsPublic:   false,
			Mod:        p.module,
			InitVal:    from,
		}
		p.consume(token.BIS)
		to := p.expression()                            // end of the counter
		var step ast.Expression = &ast.IntLit{Value: 1} // step-size (default = 1)
		if Typ == ddptypes.KOMMAZAHL {
			step = &ast.FloatLit{Value: 1.0}
		}
		if p.match(token.MIT) {
			p.consume(token.SCHRITTGRÖßE)
			step = p.expression() // custom specified step-size
		}
		p.consume(token.COMMA)
		var Body *ast.BlockStmt
		bodyTable := p.newScope()                        // temporary symbolTable for the loop variable
		bodyTable.InsertDecl(Ident.Literal, initializer) // add the loop variable to the table
		p.resolver.LoopDepth++
		if p.match(token.MACHE) { // body is a block statement
			p.consume(token.COLON)
			Body = p.blockStatement(bodyTable).(*ast.BlockStmt)
		} else { // body is a single statement
			Colon := p.previous()
			p.setScope(bodyTable)
			stmt := p.checkedDeclaration()
			p.exitScope()
			// wrap the single statement in a block for variable-scoping of the counter variable in the resolver and typechecker
			Body = &ast.BlockStmt{
				Range: token.Range{
					Start: token.NewStartPos(Colon),
					End:   stmt.GetRange().End,
				},
				Colon:      *Colon,
				Statements: []ast.Statement{stmt},
				Symbols:    bodyTable,
			}
		}
		p.resolver.LoopDepth--
		return &ast.ForStmt{
			Range: token.Range{
				Start: token.NewStartPos(For),
				End:   Body.GetRange().End,
			},
			For:         *For,
			Initializer: initializer,
			To:          to,
			StepSize:    step,
			Body:        Body,
		}
	} else if p.match(token.IN) {
		In := p.expression()
		initializer := &ast.VarDecl{
			Range: token.Range{
				Start: token.NewStartPos(TypeTok),
				End:   In.GetRange().End,
			},
			Type:     Typ,
			NameTok:  *Ident,
			IsPublic: false,
			Mod:      p.module,
			InitVal:  In,
		}
		p.consume(token.COMMA)
		var Body *ast.BlockStmt
		bodyTable := p.newScope()                        // temporary symbolTable for the loop variable
		bodyTable.InsertDecl(Ident.Literal, initializer) // add the loop variable to the table
		p.resolver.LoopDepth++
		if p.match(token.MACHE) { // body is a block statement
			p.consume(token.COLON)
			Body = p.blockStatement(bodyTable).(*ast.BlockStmt)
		} else { // body is a single statement
			Colon := p.previous()
			p.setScope(bodyTable)
			stmt := p.checkedDeclaration()
			p.exitScope()
			// wrap the single statement in a block for variable-scoping of the counter variable in the resolver and typechecker
			Body = &ast.BlockStmt{
				Range: token.Range{
					Start: token.NewStartPos(Colon),
					End:   stmt.GetRange().End,
				},
				Colon:      *Colon,
				Statements: []ast.Statement{stmt},
				Symbols:    bodyTable,
			}
		}
		p.resolver.LoopDepth--
		return &ast.ForRangeStmt{
			Range: token.Range{
				Start: token.NewStartPos(For),
				End:   Body.GetRange().End,
			},
			For:         *For,
			Initializer: initializer,
			In:          In,
			Body:        Body,
		}
	}
	p.err(ddperror.SYN_UNEXPECTED_TOKEN, p.peek().Range, ddperror.MsgGotExpected(p.peek(), "'von'", "'in'"))
	return &ast.BadStmt{
		Err: p.lastError,
		Tok: *p.previous(),
	}
}

func (p *parser) returnStatement() ast.Statement {
	Return := p.previous()
	expr := p.expression()
	p.consume(token.ZURÜCK, token.DOT)
	rnge := token.NewRange(Return, p.previous())
	if p.currentFunction == "" {
		p.err(ddperror.SEM_GLOBAL_RETURN, rnge, ddperror.MSG_GLOBAL_RETURN)
	}
	return &ast.ReturnStmt{
		Range:  rnge,
		Func:   p.currentFunction,
		Return: *Return,
		Value:  expr,
	}
}

func (p *parser) voidReturnOrBreak() ast.Statement {
	Leave := p.previous()
	p.consume(token.DIE)
	if p.match(token.SCHLEIFE) {
		p.consume(token.DOT)
		return &ast.BreakContinueStmt{
			Range: token.NewRange(Leave, p.previous()),
			Tok:   *Leave,
		}
	}

	p.consume(token.FUNKTION, token.DOT)
	rnge := token.NewRange(Leave, p.previous())
	if p.currentFunction == "" {
		p.err(ddperror.SEM_GLOBAL_RETURN, rnge, ddperror.MSG_GLOBAL_RETURN)
	}
	return &ast.ReturnStmt{
		Range:  token.NewRange(Leave, p.previous()),
		Func:   p.currentFunction,
		Return: *Leave,
		Value:  nil,
	}
}

func (p *parser) continueStatement() ast.Statement {
	Continue := p.previous()
	p.consume(token.MIT, token.DER, token.SCHLEIFE, token.FORT, token.DOT)
	return &ast.BreakContinueStmt{
		Range: token.NewRange(Continue, p.previous()),
		Tok:   *Continue,
	}
}

func (p *parser) blockStatement(symbols *ast.SymbolTable) ast.Statement {
	colon := p.previous()
	if p.peek().Line() <= colon.Line() {
		p.err(ddperror.SYN_UNEXPECTED_TOKEN, p.peek().Range, "Nach einem Doppelpunkt muss eine neue Zeile beginnen")
	}
	statements := make([]ast.Statement, 0)
	indent := colon.Indent + 1

	if symbols == nil {
		symbols = p.newScope()
	}
	p.setScope(symbols)
	for p.peek().Indent >= indent && !p.atEnd() {
		if stmt := p.checkedDeclaration(); stmt != nil {
			statements = append(statements, stmt)
		}
	}
	p.exitScope()

	return &ast.BlockStmt{
		Range:      token.NewRange(colon, p.previous()),
		Colon:      *colon,
		Statements: statements,
		Symbols:    symbols,
	}
}

func (p *parser) expressionStatement() ast.Statement {
	return p.finishStatement(&ast.ExprStmt{Expr: p.expression()})
}

// entry for expression parsing
func (p *parser) expression() ast.Expression {
	return p.boolOR()
}

func (p *parser) boolOR() ast.Expression {
	expr := p.boolAND()
	for p.match(token.ODER) {
		tok := p.previous()
		rhs := p.boolAND()
		expr = &ast.BinaryExpr{
			Range: token.Range{
				Start: expr.GetRange().Start,
				End:   rhs.GetRange().End,
			},
			Tok:      *tok,
			Lhs:      expr,
			Operator: ast.BIN_OR,
			Rhs:      rhs,
		}
	}
	return expr
}

func (p *parser) boolAND() ast.Expression {
	expr := p.bitwiseOR()
	for p.match(token.UND) {
		tok := p.previous()
		rhs := p.bitwiseOR()
		expr = &ast.BinaryExpr{
			Range: token.Range{
				Start: expr.GetRange().Start,
				End:   rhs.GetRange().End,
			},
			Tok:      *tok,
			Lhs:      expr,
			Operator: ast.BIN_AND,
			Rhs:      rhs,
		}
	}
	return expr
}

func (p *parser) bitwiseOR() ast.Expression {
	expr := p.bitwiseXOR()
	for p.matchN(token.LOGISCH, token.ODER) {
		tok := p.previous()
		rhs := p.bitwiseXOR()
		expr = &ast.BinaryExpr{
			Range: token.Range{
				Start: expr.GetRange().Start,
				End:   rhs.GetRange().End,
			},
			Tok:      *tok,
			Lhs:      expr,
			Operator: ast.BIN_LOGIC_OR,
			Rhs:      rhs,
		}
	}
	return expr
}

func (p *parser) bitwiseXOR() ast.Expression {
	expr := p.bitwiseAND()
	for p.matchN(token.LOGISCH, token.KONTRA) {
		tok := p.previous()
		rhs := p.bitwiseAND()
		expr = &ast.BinaryExpr{
			Range: token.Range{
				Start: expr.GetRange().Start,
				End:   rhs.GetRange().End,
			},
			Tok:      *tok,
			Lhs:      expr,
			Operator: ast.BIN_LOGIC_XOR,
			Rhs:      rhs,
		}
	}
	return expr
}

func (p *parser) bitwiseAND() ast.Expression {
	expr := p.equality()
	for p.matchN(token.LOGISCH, token.UND) {
		tok := p.previous()
		rhs := p.equality()
		expr = &ast.BinaryExpr{
			Range: token.Range{
				Start: expr.GetRange().Start,
				End:   rhs.GetRange().End,
			},
			Tok:      *tok,
			Lhs:      expr,
			Operator: ast.BIN_LOGIC_AND,
			Rhs:      rhs,
		}
	}
	return expr
}

func (p *parser) equality() ast.Expression {
	expr := p.comparison()
	for p.match(token.GLEICH, token.UNGLEICH) {
		tok := p.previous()
		rhs := p.comparison()
		operator := ast.BIN_EQUAL
		if tok.Type == token.UNGLEICH {
			operator = ast.BIN_UNEQUAL
		}
		expr = &ast.BinaryExpr{
			Range: token.Range{
				Start: expr.GetRange().Start,
				End:   rhs.GetRange().End,
			},
			Tok:      *tok,
			Lhs:      expr,
			Operator: operator,
			Rhs:      rhs,
		}
		p.consume(token.IST)
	}
	return expr
}

func (p *parser) comparison() ast.Expression {
	expr := p.bitShift()
	for p.match(token.GRÖßER, token.KLEINER) {
		tok := p.previous()
		operator := ast.BIN_GREATER
		if tok.Type == token.KLEINER {
			operator = ast.BIN_LESS
		}
		p.consume(token.ALS)
		if p.match(token.COMMA) {
			p.consume(token.ODER)
			if tok.Type == token.GRÖßER {
				operator = ast.BIN_GREATER_EQ
			} else {
				operator = ast.BIN_LESS_EQ
			}
		}

		rhs := p.bitShift()
		expr = &ast.BinaryExpr{
			Range: token.Range{
				Start: expr.GetRange().Start,
				End:   rhs.GetRange().End,
			},
			Tok:      *tok,
			Lhs:      expr,
			Operator: operator,
			Rhs:      rhs,
		}
		p.consume(token.IST)
	}
	return expr
}

func (p *parser) bitShift() ast.Expression {
	expr := p.term()
	for p.match(token.UM) {
		rhs := p.term()
		p.consume(token.BIT, token.NACH)
		if !p.match(token.LINKS, token.RECHTS) {
			p.err(ddperror.SYN_UNEXPECTED_TOKEN, p.peek().Range, ddperror.MsgGotExpected(p.peek().Literal, "Links", "Rechts"))
			return &ast.BadExpr{
				Err: p.lastError,
				Tok: expr.Token(),
			}
		}
		tok := p.previous()
		operator := ast.BIN_LEFT_SHIFT
		if tok.Type == token.RECHTS {
			operator = ast.BIN_RIGHT_SHIFT
		}
		expr = &ast.BinaryExpr{
			Range: token.Range{
				Start: expr.GetRange().Start,
				End:   rhs.GetRange().End,
			},
			Tok:      *tok,
			Lhs:      expr,
			Operator: operator,
			Rhs:      rhs,
		}
		p.consume(token.VERSCHOBEN)
	}
	return expr
}

func (p *parser) term() ast.Expression {
	expr := p.factor()
	for p.match(token.PLUS, token.MINUS, token.VERKETTET) {
		tok := p.previous()
		operator := ast.BIN_PLUS
		if tok.Type == token.VERKETTET { // string concatenation
			p.consume(token.MIT)
			operator = ast.BIN_CONCAT
		} else if tok.Type == token.MINUS {
			operator = ast.BIN_MINUS
		}
		rhs := p.factor()
		expr = &ast.BinaryExpr{
			Range: token.Range{
				Start: expr.GetRange().Start,
				End:   rhs.GetRange().End,
			},
			Tok:      *tok,
			Lhs:      expr,
			Operator: operator,
			Rhs:      rhs,
		}
	}
	return expr
}

func (p *parser) factor() ast.Expression {
	expr := p.unary()
	for p.match(token.MAL, token.DURCH, token.MODULO) {
		tok := p.previous()
		operator := ast.BIN_MULT
		if tok.Type == token.DURCH {
			operator = ast.BIN_DIV
		} else if tok.Type == token.MODULO {
			operator = ast.BIN_MOD
		}
		rhs := p.unary()
		expr = &ast.BinaryExpr{
			Range: token.Range{
				Start: expr.GetRange().Start,
				End:   rhs.GetRange().End,
			},
			Tok:      *tok,
			Lhs:      expr,
			Operator: operator,
			Rhs:      rhs,
		}
	}
	return expr
}

func (p *parser) unary() ast.Expression {
	if expr := p.alias(); expr != nil { // first check for a function call to enable operator overloading
		return p.power(expr)
	}
	// match the correct unary operator
	if p.match(token.NICHT, token.BETRAG, token.GRÖßE, token.LÄNGE, token.LOGISCH, token.DIE, token.DER, token.DEM) {
		start := p.previous()

		switch start.Type {
		case token.DIE:
			if !p.match(token.GRÖßE, token.LÄNGE) { // nominativ
				p.decrease() // DIE does not belong to a operator, so maybe it is a function call
				return p.negate()
			}
		case token.DER:
			if !p.match(token.GRÖßE, token.LÄNGE, token.BETRAG) { // Betrag: nominativ, Größe/Länge: dativ
				p.decrease() // DER does not belong to a operator, so maybe it is a function call
				return p.negate()
			}
		case token.DEM:
			if !p.match(token.BETRAG) { // dativ
				p.decrease() // DEM does not belong to a operator, so maybe it is a function call
				return p.negate()
			}
		case token.LOGISCH:
			if !p.match(token.NICHT) {
				p.decrease() // LOGISCH does not belong to a operator, so maybe it is a function call
				return p.negate()
			}
		case token.BETRAG, token.LÄNGE, token.GRÖßE:
			p.err(ddperror.SYN_UNEXPECTED_TOKEN, start.Range, fmt.Sprintf("Vor '%s' fehlt der Artikel", start))
		}

		tok := p.previous()
		operator := ast.UN_ABS
		switch tok.Type {
		case token.BETRAG, token.GRÖßE, token.LÄNGE:
			p.consume(token.VON)
		case token.NICHT:
			if p.peekN(-2).Type == token.LOGISCH {
				operator = ast.UN_LOGIC_NOT
			}
		}
		switch tok.Type {
		case token.NICHT:
			if operator != ast.UN_LOGIC_NOT {
				operator = ast.UN_NOT
			}
		case token.GRÖßE:
			operator = ast.UN_SIZE
		case token.LÄNGE:
			operator = ast.UN_LEN
		}
		rhs := p.unary()
		return &ast.UnaryExpr{
			Range: token.Range{
				Start: token.NewStartPos(start),
				End:   rhs.GetRange().End,
			},
			Tok:      *tok,
			Operator: operator,
			Rhs:      rhs,
		}
	}
	return p.negate()
}

func (p *parser) negate() ast.Expression {
	for p.match(token.NEGATE) {
		tok := p.previous()
		rhs := p.negate()
		return &ast.UnaryExpr{
			Range: token.Range{
				Start: token.NewStartPos(tok),
				End:   rhs.GetRange().End,
			},
			Tok:      *tok,
			Operator: ast.UN_NEGATE,
			Rhs:      rhs,
		}
	}
	return p.power(nil)
}

// when called from unary() lhs might be a funcCall
// TODO: check precedence
func (p *parser) power(lhs ast.Expression) ast.Expression {
	// TODO: grammar
	if lhs == nil && p.match(token.DIE, token.DER) {
		if p.match(token.LOGARITHMUS) {
			tok := p.previous()
			p.consume(token.VON)
			numerus := p.expression()
			p.consume(token.ZUR, token.BASIS)
			rhs := p.unary()

			lhs = &ast.BinaryExpr{
				Range: token.Range{
					Start: numerus.GetRange().Start,
					End:   rhs.GetRange().End,
				},
				Tok:      *tok,
				Lhs:      numerus,
				Operator: ast.BIN_LOG,
				Rhs:      rhs,
			}
		} else {
			lhs = p.unary()
			p.consume(token.DOT, token.WURZEL)
			tok := p.previous()
			p.consume(token.VON)
			// root is implemented as pow(degree, 1/radicant)
			expr := p.unary()

			lhs = &ast.BinaryExpr{
				Range: token.Range{
					Start: expr.GetRange().Start,
					End:   lhs.GetRange().End,
				},
				Tok:      *tok,
				Lhs:      expr,
				Operator: ast.BIN_POW,
				Rhs: &ast.BinaryExpr{
					Lhs: &ast.IntLit{
						Literal: lhs.Token(),
						Value:   1,
					},
					Tok:      *tok,
					Operator: ast.BIN_DIV,
					Rhs:      lhs,
				},
			}
		}
	}

	lhs = p.slicing(lhs) // make sure postfix operators after a function call are parsed

	for p.match(token.HOCH) {
		tok := p.previous()
		rhs := p.unary()
		lhs = &ast.BinaryExpr{
			Range: token.Range{
				Start: lhs.GetRange().Start,
				End:   rhs.GetRange().End,
			},
			Tok:      *tok,
			Lhs:      lhs,
			Operator: ast.BIN_POW,
			Rhs:      rhs,
		}
	}
	return lhs
}

func (p *parser) slicing(lhs ast.Expression) ast.Expression {
	lhs = p.indexing(lhs)
	for p.match(token.IM) {
		p.consume(token.BEREICH, token.VON)
		von := p.previous()
		mid := p.expression()
		p.consume(token.BIS)
		rhs := p.indexing(nil)
		lhs = &ast.TernaryExpr{
			Range: token.Range{
				Start: lhs.GetRange().Start,
				End:   rhs.GetRange().End,
			},
			Tok:      *von,
			Lhs:      lhs,
			Mid:      mid,
			Rhs:      rhs,
			Operator: ast.TER_SLICE,
		}
	}
	return lhs
}

func (p *parser) indexing(lhs ast.Expression) ast.Expression {
	lhs = p.field_access(lhs)
	for p.match(token.AN) {
		p.consume(token.DER, token.STELLE)
		tok := p.previous()
		rhs := p.field_access(nil)
		lhs = &ast.BinaryExpr{
			Range: token.Range{
				Start: lhs.GetRange().Start,
				End:   rhs.GetRange().End,
			},
			Tok:      *tok,
			Lhs:      lhs,
			Operator: ast.BIN_INDEX,
			Rhs:      rhs,
		}
	}
	return lhs
}

// x von y von z = x von (y von z)

func (p *parser) field_access(lhs ast.Expression) ast.Expression {
	lhs = p.type_cast(lhs)
	for p.match(token.VON) {
		von := p.previous()
		rhs := p.field_access(nil) // recursive call to enable x von y von z (right-associative)
		lhs = &ast.BinaryExpr{
			Range: token.Range{
				Start: lhs.GetRange().Start,
				End:   rhs.GetRange().End,
			},
			Tok:      *von,
			Lhs:      lhs,
			Operator: ast.BIN_FIELD_ACCESS,
			Rhs:      rhs,
		}
	}
	return lhs
}

func (p *parser) type_cast(lhs ast.Expression) ast.Expression {
	lhs = p.primary(lhs)
	for p.match(token.ALS) {
		Type := p.parseType()
		lhs = &ast.CastExpr{
			Range: token.Range{
				Start: lhs.GetRange().Start,
				End:   token.NewEndPos(p.previous()),
			},
			Type: Type,
			Lhs:  lhs,
		}
	}
<<<<<<< HEAD
=======

	// single index range
	for p.match(token.BIS, token.AB) {
		switch p.previous().Type {

		// t bis zum n. Element
		case token.BIS:
			// bandage: fix for loop von...bis
			if p.peek().Type != token.ZUM {
				return lhs
			}
			p.consume(token.ZUM)
			rhs := p.expression()
			lhs = &ast.BinaryExpr{
				Range: token.Range{
					Start: lhs.GetRange().Start,
					End:   token.NewEndPos(p.previous()),
				},
				Tok:      rhs.Token(),
				Lhs:      lhs,
				Rhs:      rhs,
				Operator: ast.BIN_SLICE_TO,
			}
			p.consume(token.DOT, token.ELEMENT)
		// t ab dem n. Element
		case token.AB:
			p.consume(token.DEM)
			rhs := p.expression()
			lhs = &ast.BinaryExpr{
				Range: token.Range{
					Start: lhs.GetRange().Start,
					End:   token.NewEndPos(p.previous()),
				},
				Tok:      rhs.Token(),
				Lhs:      lhs,
				Rhs:      rhs,
				Operator: ast.BIN_SLICE_FROM,
			}
			p.consume(token.DOT, token.ELEMENT)
		}
	}

>>>>>>> 05ad5f8c
	return lhs
}

// when called from power() lhs might be a funcCall
func (p *parser) primary(lhs ast.Expression) ast.Expression {
	if lhs != nil {
		return lhs
	}

	// funccall has the highest precedence (aliases + operator overloading)
	lhs = p.alias()
	if lhs != nil {
		return lhs
	}

	switch tok := p.advance(); tok.Type {
	case token.FALSE:
		lhs = &ast.BoolLit{Literal: *p.previous(), Value: false}
	case token.TRUE:
		lhs = &ast.BoolLit{Literal: *p.previous(), Value: true}
	case token.INT:
		lhs = p.parseIntLit()
	case token.FLOAT:
		lit := p.previous()
		if val, err := strconv.ParseFloat(strings.Replace(lit.Literal, ",", ".", 1), 64); err == nil {
			lhs = &ast.FloatLit{Literal: *lit, Value: val}
		} else {
			p.err(ddperror.SYN_MALFORMED_LITERAL, lit.Range, fmt.Sprintf("Das Kommazahlen Literal '%s' kann nicht gelesen werden", lit.Literal))
			lhs = &ast.FloatLit{Literal: *lit, Value: 0}
		}
	case token.CHAR:
		lit := p.previous()
		lhs = &ast.CharLit{Literal: *lit, Value: p.parseChar(lit.Literal)}
	case token.STRING:
		lit := p.previous()
		lhs = &ast.StringLit{Literal: *lit, Value: p.parseString(lit.Literal)}
	case token.LPAREN:
		lhs = p.grouping()
	case token.IDENTIFIER:
		lhs = &ast.Ident{
			Literal: *p.previous(),
		}
	// TODO: grammar
	case token.EINE, token.EINER: // list literals
		begin := p.previous()
		if begin.Type == token.EINER && p.match(token.LEEREN) {
			typ := p.parseListType()
			lhs = &ast.ListLit{
				Tok:    *begin,
				Range:  token.NewRange(begin, p.previous()),
				Type:   typ.(ddptypes.ListType),
				Values: nil,
			}
		} else if p.match(token.LEERE) {
			typ := p.parseListType()
			lhs = &ast.ListLit{
				Tok:    *begin,
				Range:  token.NewRange(begin, p.previous()),
				Type:   typ.(ddptypes.ListType),
				Values: nil,
			}
		} else {
			p.consume(token.LISTE, token.COMMA, token.DIE, token.AUS)
			values := append(make([]ast.Expression, 0, 2), p.expression())
			for p.match(token.COMMA) {
				values = append(values, p.expression())
			}
			p.consume(token.BESTEHT)
			lhs = &ast.ListLit{
				Tok:    *begin,
				Range:  token.NewRange(begin, p.previous()),
				Values: values,
			}
		}
	default:
		p.err(ddperror.SYN_UNEXPECTED_TOKEN, p.previous().Range, ddperror.MsgGotExpected(p.previous().Literal, "ein Literal", "ein Name"))
		lhs = &ast.BadExpr{
			Err: p.lastError,
			Tok: *tok,
		}
	}

	return lhs
}

func (p *parser) grouping() ast.Expression {
	lParen := p.previous()
	innerExpr := p.expression()
	p.consume(token.RPAREN)

	return &ast.Grouping{
		Range:  token.NewRange(lParen, p.previous()),
		LParen: *lParen,
		Expr:   innerExpr,
	}
}

func (p *parser) alias() ast.Expression {
	start := p.cur // save start position to restore the state if no alias was recognized

	// used as a map[int]int abusing the fact that node_index is incremental
	// keys are the indices where start_indices[i] < start_indices[i+1]
	// example order: 0, 1, 2, 5, 7, 9
	start_indices := make([]int, 0, 30)
	matchedAliases := p.aliases.Search(func(node_index int, tok *token.Token) (*token.Token, bool) {
		// the if statement below is a more efficient map[int]int implementation
		// abusing the fact that node_index is incremental
		if node_index < len(start_indices) { // key is already in the map
			// -1 is a placeholder for an unused keys
			if i := start_indices[node_index]; i == -1 {
				start_indices[node_index] = p.cur // assign the value
			} else {
				p.cur = i // the value is valid so use it
			}
		} else { // key is not in the map
			// we need to insert n more keys
			n := node_index - len(start_indices) + 1
			// placeholder -1 in every key
			for i := 0; i < n; i++ {
				start_indices = append(start_indices, -1)
			}
			// assign the value to the new key
			start_indices[node_index] = p.cur
		}

		if tok.Type == token.ALIAS_PARAMETER {
			switch t := p.peek(); t.Type {
			case token.INT, token.FLOAT, token.TRUE, token.FALSE, token.CHAR, token.STRING, token.IDENTIFIER:
				p.advance()
				return tok, true
			case token.NEGATE:
				p.advance()
				if !p.match(token.INT, token.FLOAT, token.IDENTIFIER) {
					return nil, false
				}
				return tok, true
			case token.LPAREN:
				p.advance()
				numLparens := 1
				for numLparens > 0 && !p.atEnd() {
					switch p.advance().Type {
					case token.LPAREN:
						numLparens++
					case token.RPAREN:
						numLparens--
					}
				}
				if p.atEnd() {
					return nil, false
				}
				return tok, true
			}
		}
		return p.advance(), true
	})

	if len(matchedAliases) == 0 { // check if any alias was matched
		p.cur = start
		return nil // no alias -> no function call
	}

	// a argument that was already parsed
	type cachedArg struct {
		Arg     ast.Expression // expression (might be an assignable)
		exprEnd int            // where the expression was over (p.cur for the token after)
	}

	// a key for a cached argument
	type cachedArgKey struct {
		cur         int  // the start pos of that argument
		isReference bool // wether the argument was parsed with p.assignable() or p.expression()
	}

	// used for the algorithm below to parse each argument only once
	cached_args := map[cachedArgKey]*cachedArg{}
	// attempts to evaluate the arguments for the passed alias and checks if types match
	// returns nil if argument and parameter types don't match
	// similar to the alogrithm above
	// it also returns all errors that might have occured while doing so
	checkAlias := func(mAlias ast.Alias, typeSensitive bool) (map[string]ast.Expression, []ddperror.Error) {
		p.cur = start
		args := map[string]ast.Expression{}
		reported_errors := make([]ddperror.Error, 0)
		// this error handler collects its errors in reported_errors
		error_collector := func(err ddperror.Error) {
			reported_errors = append(reported_errors, err)
		}
		mAliasTokens := mAlias.GetTokens()
		mAliasArgs := mAlias.GetArgs()

		for i, l := 0, len(mAliasTokens); i < l && mAliasTokens[i].Type != token.EOF; i++ {
			tok := &mAliasTokens[i]

			if tok.Type == token.ALIAS_PARAMETER {
				argName := strings.Trim(tok.Literal, "<>") // remove the <> from the alias parameter
				paramType := mAliasArgs[argName]           // type of the current parameter

				pType := p.peek().Type
				// early return if a non-identifier expression is passed as reference
				if typeSensitive && paramType.IsReference && pType != token.IDENTIFIER && pType != token.LPAREN {
					return nil, reported_errors
				}

				// create the key for the argument
				cached_arg_key := cachedArgKey{cur: p.cur, isReference: paramType.IsReference}
				cached_arg, ok := cached_args[cached_arg_key]

				if !ok { // if the argument was not already parsed
					cached_arg = &cachedArg{}
					exprStart := p.cur
					switch pType {
					case token.INT, token.FLOAT, token.TRUE, token.FALSE, token.CHAR, token.STRING, token.IDENTIFIER:
						p.advance() // single-token argument
					case token.NEGATE:
						p.advance()
						p.match(token.INT, token.FLOAT, token.IDENTIFIER)
					case token.LPAREN: // multiple-token arguments must be wrapped in parentheses
						p.advance()
						numLparens := 1
						for numLparens > 0 && !p.atEnd() {
							switch p.advance().Type {
							case token.LPAREN:
								numLparens++
							case token.RPAREN:
								numLparens--
							}
						}
					}
					cached_arg.exprEnd = p.cur

					tokens := make([]token.Token, p.cur-exprStart, p.cur-exprStart+1)
					copy(tokens, p.tokens[exprStart:p.cur]) // copy all the tokens of the expression to be able to append the EOF
					// append the EOF needed for the parser
					eof := token.Token{Type: token.EOF, Literal: "", Indent: 0, Range: tok.Range, AliasInfo: nil}
					tokens = append(tokens, eof)
					argParser := &parser{
						tokens:       tokens,
						errorHandler: error_collector,
						module: &ast.Module{
							FileName: p.module.FileName,
						},
						aliases:     p.aliases,
						resolver:    p.resolver,
						typechecker: p.typechecker,
					}

					if paramType.IsReference {
						if tokens[0].Type == token.LPAREN {
							tokens = append(tokens[1:len(tokens)-2], eof)
							argParser.tokens = tokens
						}
						argParser.advance() // consume the identifier for assigneable() to work
						cached_arg.Arg = argParser.assigneable()
					} else {
						cached_arg.Arg = argParser.expression() // parse the argument
					}
					cached_args[cached_arg_key] = cached_arg
				} else {
					p.cur = cached_arg.exprEnd // skip the already parsed argument
				}

				// check if the argument type matches the prameter type

				// we are in the for loop below, so the types must match
				// otherwise it doesn't matter
				if typeSensitive {
					typ := p.typechecker.EvaluateSilent(cached_arg.Arg) // evaluate the argument

					didMatch := true
					if typ != paramType.Type {
						didMatch = false
					} else if ass, ok := cached_arg.Arg.(*ast.Indexing);             // string-indexings may not be passed as char-reference
					paramType.IsReference && paramType.Type == ddptypes.BUCHSTABE && // if the parameter is a char-reference
						ok { // and the argument is a indexing
						lhs := p.typechecker.EvaluateSilent(ass.Lhs)
						if lhs == ddptypes.TEXT { // check if the lhs is a string
							didMatch = false
						}
					}

					if !didMatch {
						return nil, reported_errors
					}
				}

				args[argName] = cached_arg.Arg
				p.decrease() // to not skip a token
			}
			p.advance() // ignore non-argument tokens
		}
		return args, reported_errors
	}

	// sort the aliases in descending order
	// Stable so equal aliases stay in the order they were defined
	sort.SliceStable(matchedAliases, func(i, j int) bool {
		return len(matchedAliases[i].GetTokens()) > len(matchedAliases[j].GetTokens())
	})

	callOrLiteralFromAlias := func(alias ast.Alias, args map[string]ast.Expression) ast.Expression {
		if fnalias, isFuncAlias := alias.(*ast.FuncAlias); isFuncAlias {
			return &ast.FuncCall{
				Range: token.NewRange(&p.tokens[start], p.previous()),
				Tok:   p.tokens[start],
				Name:  fnalias.Func.Name(),
				Func:  fnalias.Func,
				Args:  args,
			}
		}

		stralias := alias.(*ast.StructAlias)
		return &ast.StructLiteral{
			Range:  token.NewRange(&p.tokens[start], p.previous()),
			Tok:    p.tokens[start],
			Struct: stralias.Struct,
			Args:   args,
		}
	}

	// search for the longest possible alias whose parameter types match
	for i := range matchedAliases {
		if args, errs := checkAlias(matchedAliases[i], true); args != nil {
			// log the errors that occured while parsing
			apply(p.errorHandler, errs)
			return callOrLiteralFromAlias(matchedAliases[i], args)
		}
	}

	// no alias matched the type requirements
	// so we take the longest one (most likely to be wanted)
	// and "call" it so that the typechecker will report
	// errors for the arguments
	mostFitting := matchedAliases[0]
	args, errs := checkAlias(mostFitting, false)

	// log the errors that occured while parsing
	apply(p.errorHandler, errs)

	return callOrLiteralFromAlias(mostFitting, args)
}

// either ast.Ident, ast.Indexing or ast.FieldAccess
// p.previous() must be of Type token.IDENTIFIER or token.LPAREN
// TODO: fix precedence with braces
func (p *parser) assigneable() ast.Assigneable {
	var assigneable_impl func(bool) ast.Assigneable
	assigneable_impl = func(isInFieldAcess bool) ast.Assigneable {
		isParenthesized := p.previous().Type == token.LPAREN
		if isParenthesized {
			p.consume(token.IDENTIFIER)
		}
		ident := &ast.Ident{
			Literal: *p.previous(),
		}
		var ass ast.Assigneable = ident

		for p.match(token.VON) {
			if p.match(token.IDENTIFIER) {
				rhs := assigneable_impl(true)
				ass = &ast.FieldAccess{
					Rhs:   rhs,
					Field: ident,
				}
			} else {
				p.consume(token.LPAREN)
				rhs := assigneable_impl(false)
				ass = &ast.FieldAccess{
					Rhs:   rhs,
					Field: ident,
				}
			}
		}

		if !isInFieldAcess {
			for p.match(token.AN) {
				p.consume(token.DER, token.STELLE)
				index := p.unary() // TODO: check if this can stay p.expression or if p.unary is better
				ass = &ast.Indexing{
					Lhs:   ass,
					Index: index,
				}
				if !p.match(token.COMMA) {
					break
				}
			}
		}

		if isParenthesized {
			p.consume(token.RPAREN)
		}
		return ass
	}
	return assigneable_impl(false)
}

/*** Helper functions ***/

// helper to parse ddp chars with escape sequences
func (p *parser) parseChar(s string) (r rune) {
	lit := strings.TrimPrefix(strings.TrimSuffix(s, "'"), "'") // remove the ''
	switch utf8.RuneCountInString(lit) {
	case 1: // a single character can just be returned
		r, _ = utf8.DecodeRuneInString(lit)
		return r
	case 2: // two characters means \ something, the scanner would have errored otherwise
		r, _ := utf8.DecodeLastRuneInString(lit)
		switch r {
		case 'a':
			r = '\a'
		case 'b':
			r = '\b'
		case 'n':
			r = '\n'
		case 'r':
			r = '\r'
		case 't':
			r = '\t'
		case '\'':
			r = '\''
		case '\\':
		default:
			p.err(ddperror.SYN_MALFORMED_LITERAL, p.previous().Range, fmt.Sprintf("Ungültige Escape Sequenz '\\%s' im Buchstaben Literal", string(r)))
		}
		return r
	}
	return -1
}

// helper to parse ddp strings with escape sequences
func (p *parser) parseString(s string) string {
	str := strings.TrimPrefix(strings.TrimSuffix(s, "\""), "\"") // remove the ""

	for i, w := 0, 0; i < len(str); i += w {
		var r rune
		r, w = utf8.DecodeRuneInString(str[i:])
		if r == '\\' {
			seq, w2 := utf8.DecodeRuneInString(str[i+w:])
			switch seq {
			case 'a':
				seq = '\a'
			case 'b':
				seq = '\b'
			case 'n':
				seq = '\n'
			case 'r':
				seq = '\r'
			case 't':
				seq = '\t'
			case '"':
			case '\\':
			default:
				p.err(ddperror.SYN_MALFORMED_LITERAL, p.previous().Range, fmt.Sprintf("Ungültige Escape Sequenz '\\%s' im Text Literal", string(seq)))
				continue
			}

			str = str[:i] + string(seq) + str[i+w+w2:]
		}
	}

	return str
}

func (p *parser) parseIntLit() *ast.IntLit {
	lit := p.previous()
	if val, err := strconv.ParseInt(lit.Literal, 10, 64); err == nil {
		return &ast.IntLit{Literal: *lit, Value: val}
	} else {
		p.err(ddperror.SYN_MALFORMED_LITERAL, lit.Range, fmt.Sprintf("Das Zahlen Literal '%s' kann nicht gelesen werden", lit.Literal))
		return &ast.IntLit{Literal: *lit, Value: 0}
	}
}

// wether the next token indicates a typename
func (p *parser) isTypeName(t *token.Token) bool {
	switch t.Type {
	case token.ZAHL, token.KOMMAZAHL, token.BOOLEAN, token.BUCHSTABE, token.TEXT,
		token.ZAHLEN, token.KOMMAZAHLEN, token.BUCHSTABEN:
		return true
	case token.IDENTIFIER:
		_, exists := p.typeNames[t.Literal]
		return exists
	}
	return false
}

// converts a TokenType to a Type
func (p *parser) tokenTypeToType(t token.TokenType) ddptypes.Type {
	switch t {
	case token.NICHTS:
		return ddptypes.VoidType{}
	case token.ZAHL:
		return ddptypes.ZAHL
	case token.KOMMAZAHL:
		return ddptypes.KOMMAZAHL
	case token.BOOLEAN:
		return ddptypes.BOOLEAN
	case token.BUCHSTABE:
		return ddptypes.BUCHSTABE
	case token.TEXT:
		return ddptypes.TEXT
	}
	p.panic("invalid TokenType (%d)", t)
	return ddptypes.VoidType{} // unreachable
}

// parses tokens into a DDPType
// expects the next token to be the start of the type
// returns nil and errors if no typename was found
func (p *parser) parseType() ddptypes.Type {
	if !p.match(token.ZAHL, token.KOMMAZAHL, token.BOOLEAN, token.BUCHSTABE,
		token.TEXT, token.ZAHLEN, token.KOMMAZAHLEN, token.BUCHSTABEN, token.IDENTIFIER) {
		p.err(ddperror.SYN_EXPECTED_TYPENAME, p.peek().Range, ddperror.MsgGotExpected(p.peek().Literal, "ein Typname"))
		return nil
	}

	switch p.previous().Type {
	case token.ZAHL, token.KOMMAZAHL, token.BUCHSTABE:
		return p.tokenTypeToType(p.previous().Type)
	case token.BOOLEAN, token.TEXT:
		if !p.match(token.LISTE) {
			return p.tokenTypeToType(p.previous().Type)
		}
		return ddptypes.ListType{Underlying: p.tokenTypeToType(p.peekN(-2).Type)}
	case token.ZAHLEN:
		p.consume(token.LISTE)
		return ddptypes.ListType{Underlying: ddptypes.ZAHL}
	case token.KOMMAZAHLEN:
		p.consume(token.LISTE)
		return ddptypes.ListType{Underlying: ddptypes.KOMMAZAHL}
	case token.BUCHSTABEN:
		if p.peekN(-2).Type == token.EINEN || p.peekN(-2).Type == token.JEDEN { // edge case in function return types and for-range loops
			return ddptypes.BUCHSTABE
		}
		p.consume(token.LISTE)
		return ddptypes.ListType{Underlying: ddptypes.BUCHSTABE}
	case token.IDENTIFIER:
		if Type, exists := p.typeNames[p.previous().Literal]; exists {
			if p.match(token.LISTE) {
				return ddptypes.ListType{Underlying: Type}
			}
			return Type
		}
		p.err(ddperror.SYN_EXPECTED_TYPENAME, p.peek().Range, ddperror.MsgGotExpected(p.peek().Literal, "ein Typname"))
	}

	return nil // unreachable
}

// parses tokens into a DDPType which must be a list type
// expects the next token to be the start of the type
// returns nil and errors if no typename was found
// returns a ddptypes.ListType
func (p *parser) parseListType() ddptypes.Type {
	if !p.match(token.BOOLEAN, token.TEXT, token.ZAHLEN, token.KOMMAZAHLEN, token.BUCHSTABEN, token.IDENTIFIER) {
		p.err(ddperror.SYN_EXPECTED_TYPENAME, p.peek().Range, ddperror.MsgGotExpected(p.peek().Literal, "ein Listen-Typname"))
		return nil
	}

	if !p.consume(token.LISTE) {
		// report the error on the LISTE token, but still advance
		// because there is a valid token afterwards
		p.advance()
	}
	switch p.peekN(-2).Type {
	case token.BOOLEAN, token.TEXT:
		return ddptypes.ListType{Underlying: p.tokenTypeToType(p.peekN(-2).Type)}
	case token.ZAHLEN:
		return ddptypes.ListType{Underlying: ddptypes.ZAHL}
	case token.KOMMAZAHLEN:
		return ddptypes.ListType{Underlying: ddptypes.KOMMAZAHL}
	case token.BUCHSTABEN:
		return ddptypes.ListType{Underlying: ddptypes.BUCHSTABE}
	case token.IDENTIFIER:
		if Type, exists := p.typeNames[p.peekN(-2).Literal]; exists {
			return ddptypes.ListType{Underlying: Type}
		}
		p.err(ddperror.SYN_EXPECTED_TYPENAME, p.peekN(-2).Range, ddperror.MsgGotExpected(p.peek().Literal, "ein Listen-Typname"))
	}

	return nil // unreachable
}

// parses tokens into a DDPType and returns wether the type is a reference type
// expects the next token to be the start of the type
// returns nil and errors if no typename was found
func (p *parser) parseReferenceType() (ddptypes.Type, bool) {
	if !p.match(token.ZAHL, token.KOMMAZAHL, token.BOOLEAN, token.BUCHSTABE,
		token.TEXT, token.ZAHLEN, token.KOMMAZAHLEN, token.BUCHSTABEN, token.IDENTIFIER) {
		p.err(ddperror.SYN_EXPECTED_TYPENAME, p.peek().Range, ddperror.MsgGotExpected(p.peek().Literal, "ein Typname"))
		return nil, false // void indicates error
	}

	switch p.previous().Type {
	case token.ZAHL, token.KOMMAZAHL, token.BUCHSTABE:
		return p.tokenTypeToType(p.previous().Type), false
	case token.BOOLEAN, token.TEXT:
		if p.match(token.LISTE) {
			return ddptypes.ListType{Underlying: p.tokenTypeToType(p.peekN(-2).Type)}, false
		} else if p.match(token.LISTEN) {
			if !p.consume(token.REFERENZ) {
				// report the error on the REFERENZ token, but still advance
				// because there is a valid token afterwards
				p.advance()
			}
			return ddptypes.ListType{Underlying: p.tokenTypeToType(p.peekN(-3).Type)}, true
		} else if p.match(token.REFERENZ) {
			return p.tokenTypeToType(p.peekN(-2).Type), true
		}
		return p.tokenTypeToType(p.previous().Type), false
	case token.ZAHLEN:
		if p.match(token.LISTE) {
			return ddptypes.ListType{Underlying: ddptypes.ZAHL}, false
		} else if p.match(token.LISTEN) {
			p.consume(token.REFERENZ)
			return ddptypes.ListType{Underlying: ddptypes.ZAHL}, true
		}
		p.consume(token.REFERENZ)
		return ddptypes.ZAHL, true
	case token.KOMMAZAHLEN:
		if p.match(token.LISTE) {
			return ddptypes.ListType{Underlying: ddptypes.KOMMAZAHL}, false
		} else if p.match(token.LISTEN) {
			p.consume(token.REFERENZ)
			return ddptypes.ListType{Underlying: ddptypes.KOMMAZAHL}, true
		}
		p.consume(token.REFERENZ)
		return ddptypes.KOMMAZAHL, true
	case token.BUCHSTABEN:
		if p.match(token.LISTE) {
			return ddptypes.ListType{Underlying: ddptypes.BUCHSTABE}, false
		} else if p.match(token.LISTEN) {
			p.consume(token.REFERENZ)
			return ddptypes.ListType{Underlying: ddptypes.BUCHSTABE}, true
		}
		p.consume(token.REFERENZ)
		return ddptypes.BUCHSTABE, true
	case token.IDENTIFIER:
		if Type, exists := p.typeNames[p.previous().Literal]; exists {
			if p.match(token.LISTE) {
				return ddptypes.ListType{Underlying: Type}, false
			} else if p.match(token.LISTEN) {
				if !p.consume(token.REFERENZ) {
					// report the error on the REFERENZ token, but still advance
					// because there is a valid token afterwards
					p.advance()
				}
				return ddptypes.ListType{Underlying: Type}, true
			} else if p.match(token.REFERENZ) {
				return Type, true
			}

			return Type, false
		}
		p.err(ddperror.SYN_EXPECTED_TYPENAME, p.peekN(-2).Range, ddperror.MsgGotExpected(p.peek().Literal, "ein Listen-Typname"))
	}

	return nil, false // unreachable
}

// parses tokens into a DDPType
// unlike parseType it may return void
// the error return is ILLEGAL
func (p *parser) parseReturnType() ddptypes.Type {
	getArticle := func(gender ddptypes.GrammaticalGender) token.TokenType {
		switch gender {
		case ddptypes.MASKULIN:
			return token.EINEN
		case ddptypes.FEMININ:
			return token.EINE
		case ddptypes.NEUTRUM:
			return token.EIN
		}
		return token.ILLEGAL // unreachable
	}

	if p.match(token.NICHTS) {
		return ddptypes.VoidType{}
	}
	p.consumeAny(token.EINEN, token.EINE, token.EIN)
	tok := p.previous()
	typ := p.parseType()
	if typ == nil {
		return typ // prevent the crash from the if below
	}
	if article := getArticle(typ.Gender()); article != tok.Type {
		p.err(ddperror.SYN_GENDER_MISMATCH, tok.Range, fmt.Sprintf("Falscher Artikel, meintest du %s?", article))
	}
	return typ
}

// returns the current scope of the parser, resolver and typechecker
func (p *parser) scope() *ast.SymbolTable {
	// same pointer as the one of the typechecker
	return p.resolver.CurrentTable
}

// create a sub-scope of the current scope
func (p *parser) newScope() *ast.SymbolTable {
	return ast.NewSymbolTable(p.resolver.CurrentTable)
}

// set the current scope for the resolver and typechecker
func (p *parser) setScope(symbols *ast.SymbolTable) {
	p.resolver.CurrentTable, p.typechecker.CurrentTable = symbols, symbols
}

// exit the current scope of the resolver and typechecker
func (p *parser) exitScope() {
	p.resolver.CurrentTable, p.typechecker.CurrentTable = p.resolver.CurrentTable.Enclosing, p.typechecker.CurrentTable.Enclosing
}

// if the current tokenType is contained in types, advance
// returns wether we advanced or not
func (p *parser) match(types ...token.TokenType) bool {
	for _, t := range types {
		if p.check(t) {
			p.advance()
			return true
		}
	}
	return false
}

// if the given sequence of tokens is matched, advance
// returns wether we advance or not
func (p *parser) matchN(types ...token.TokenType) bool {
	for i, t := range types {
		if p.peekN(i).Type != t {
			return false
		}
	}

	for i := range types {
		_ = i
		p.advance()
	}

	return true
}

// if the current token is of type t advance, otherwise error
func (p *parser) consume1(t token.TokenType) bool {
	if p.check(t) {
		p.advance()
		return true
	}

	p.err(ddperror.SYN_UNEXPECTED_TOKEN, p.peek().Range, ddperror.MsgGotExpected(p.peek().Literal, t))
	return false
}

// consume a series of tokens
func (p *parser) consume(t ...token.TokenType) bool {
	for _, v := range t {
		if !p.consume1(v) {
			return false
		}
	}
	return true
}

// same as consume but tolerates multiple tokenTypes
func (p *parser) consumeAny(tokenTypes ...token.TokenType) bool {
	for _, v := range tokenTypes {
		if p.check(v) {
			p.advance()
			return true
		}
	}

	p.err(ddperror.SYN_UNEXPECTED_TOKEN, p.peek().Range, ddperror.MsgGotExpected(p.peek().Literal, toInterfaceSlice[token.TokenType, any](tokenTypes)...))
	return false
}

// helper to report errors and enter panic mode
func (p *parser) err(code ddperror.Code, Range token.Range, msg string) {
	if !p.panicMode {
		p.panicMode = true
		p.lastError = ddperror.New(code, Range, msg, p.module.FileName)
		p.errorHandler(p.lastError)
	}
}

// check if the current token is of type t without advancing
func (p *parser) check(t token.TokenType) bool {
	if p.atEnd() {
		return false
	}
	return p.peek().Type == t
}

// check if the current token is EOF
func (p *parser) atEnd() bool {
	return p.peek().Type == token.EOF
}

// return the current token and advance p.cur
func (p *parser) advance() *token.Token {
	if !p.atEnd() {
		p.cur++
		return p.previous()
	}
	return p.peek() // return EOF
}

// returns the current token without advancing
func (p *parser) peek() *token.Token {
	return &p.tokens[p.cur]
}

// returns the n'th token starting from current without advancing
// p.peekN(0) is equal to p.peek()
func (p *parser) peekN(n int) *token.Token {
	if p.cur+n >= len(p.tokens) || p.cur+n < 0 {
		return &p.tokens[len(p.tokens)-1] // EOF
	}
	return &p.tokens[p.cur+n]
}

// returns the token before peek()
func (p *parser) previous() *token.Token {
	if p.cur < 1 {
		return &token.Token{Type: token.ILLEGAL}
	}
	return &p.tokens[p.cur-1]
}

// opposite of advance
func (p *parser) decrease() {
	if p.cur > 0 {
		p.cur--
	}
}

// retrives the last comment which comes before pos
// if their are no comments before pos nil is returned
func (p *parser) commentBeforePos(pos token.Position) (result *token.Token) {
	if len(p.comments) == 0 {
		return nil
	}

	for i := range p.comments {
		// the scanner sets any tokens .Range.End.Column to 1 after the last char within the literal
		end := token.Position{Line: p.comments[i].Range.End.Line, Column: p.comments[i].Range.End.Column - 1}
		if end.IsBefore(pos) {
			result = &p.comments[i]
		} else {
			return result
		}
	}
	return result
}

// retrives the first comment which comes after pos
// if their are no comments after pos nil is returned
func (p *parser) commentAfterPos(pos token.Position) (result *token.Token) {
	if len(p.comments) == 0 {
		return nil
	}

	for i := range p.comments {
		if p.comments[i].Range.End.IsBehind(pos) {
			return &p.comments[i]
		}
	}
	return result
}

// retreives a leading or trailing comment of p.previous()
// prefers leading comments
// may return nil
func (p *parser) getLeadingOrTrailingComment() (result *token.Token) {
	tok := p.previous()
	comment := p.commentBeforePos(tok.Range.Start)
	// the comment must be between the identifier and the last token of the type
	if comment != nil && !comment.Range.Start.IsBehind(p.peekN(-2).Range.End) {
		comment = nil
	}
	// a trailing comment must be the next token after the identifier
	if trailingComment := p.commentAfterPos(tok.Range.End); comment == nil && trailingComment != nil &&
		trailingComment.Range.End.IsBefore(p.peek().Range.Start) {
		comment = trailingComment
	}

	return comment
}

// check if a slice of tokens contains a literal
func containsLiteral(tokens []token.Token, literal string) bool {
	for _, v := range tokens {
		if v.Literal == literal {
			return true
		}
	}
	return false
}

// check if two tokens are equal for alias matching
func tokenEqual(t1, t2 *token.Token) bool {
	if t1 == t2 {
		return true
	}

	if t1.Type != t2.Type {
		return false
	}

	switch t1.Type {
	case token.ALIAS_PARAMETER:
		return *t1.AliasInfo == *t2.AliasInfo
	case token.IDENTIFIER, token.INT, token.FLOAT, token.CHAR, token.STRING:
		return t1.Literal == t2.Literal
	}

	return true
}

func boolToInt(b bool) int {
	if b {
		return 1
	}
	return 0
}

// reports wether t1 < t2
// tokens are first sorted by their type
// if the types are equal they are sorted by their AliasInfo or Literal
// for AliasInfo: name < list < reference
// for Identifiers: t1.Literal < t2.Literal
func tokenLess(t1, t2 *token.Token) bool {
	if t1.Type != t2.Type {
		return t1.Type < t2.Type
	}

	switch t1.Type {
	case token.ALIAS_PARAMETER:
		if t1.AliasInfo.IsReference != t2.AliasInfo.IsReference {
			return boolToInt(t1.AliasInfo.IsReference) < boolToInt(t2.AliasInfo.IsReference)
		}

		isList1, isList2 := ddptypes.IsList(t1.AliasInfo.Type), ddptypes.IsList(t2.AliasInfo.Type)
		if isList1 != isList2 {
			return boolToInt(isList1) < boolToInt(isList2)
		}

		return t1.AliasInfo.Type.String() < t2.AliasInfo.Type.String()
	case token.IDENTIFIER, token.INT, token.FLOAT, token.CHAR, token.STRING:
		return t1.Literal < t2.Literal
	}

	return false
}

// counts all elements in the slice which fulfill the provided predicate function
func countElements[T any](elements []T, pred func(T) bool) (count int) {
	for _, v := range elements {
		if pred(v) {
			count++
		}
	}
	return count
}

// applies fun to every element in slice
func apply[T any](fun func(T), slice []T) {
	for i := range slice {
		fun(slice[i])
	}
}

// converts a slice of a subtype to it's basetype
// T must be convertible to U
func toInterfaceSlice[T any, U any](slice []T) []U {
	result := make([]U, len(slice))
	for i := range slice {
		result[i] = any(slice[i]).(U)
	}
	return result
}

// keeps only those elements for which the filter function returns true
func filterSlice[T any](slice []T, filter func(t T) bool) []T {
	result := make([]T, 0, len(slice))
	for i := range slice {
		if filter(slice[i]) {
			result = append(result, slice[i])
		}
	}
	return result
}

func toPointerSlice[T any](slice []T) []*T {
	result := make([]*T, len(slice))
	for i := range slice {
		result[i] = &slice[i]
	}
	return result
}

// returns (aliasExists, isFuncAlias, alias, pTokens)
func (p *parser) aliasExists(alias []token.Token) (bool, bool, ast.Alias, []*token.Token) {
	pTokens := toPointerSlice(alias[:len(alias)-1])
	if ok, alias := p.aliases.Contains(pTokens); ok {
		_, isFun := alias.(*ast.FuncAlias)
		return alias != nil, isFun, alias, pTokens
	}
	return false, false, nil, pTokens
}

// helper to add an alias slice to the parser
// only adds aliases that are not already defined
// and errors otherwise
func (p *parser) addAliases(aliases []ast.Alias, errRange token.Range) {
	// add all the aliases
	for _, alias := range aliases {
		// I fucking hate this thing
		// thank god they finally fixed it in 1.22
		// still leave it here just to be sure
		alias := alias

		if ok, isFun, existingAlias, pTokens := p.aliasExists(alias.GetTokens()); ok {
			p.err(ddperror.SEM_ALIAS_ALREADY_DEFINED, errRange, ddperror.MsgAliasAlreadyExists(existingAlias.GetOriginal().Literal, existingAlias.Decl().Name(), isFun))
		} else {
			p.aliases.Insert(pTokens, alias)
		}
	}
}<|MERGE_RESOLUTION|>--- conflicted
+++ resolved
@@ -2016,6 +2016,47 @@
 			Operator: ast.TER_SLICE,
 		}
 	}
+
+	// single index range
+	for p.match(token.BIS, token.AB) {
+		switch p.previous().Type {
+
+		// t bis zum n. Element
+		case token.BIS:
+			// bandage: fix for loop von...bis
+			if p.peek().Type != token.ZUM {
+				return lhs
+			}
+			p.consume(token.ZUM)
+			rhs := p.expression()
+			lhs = &ast.BinaryExpr{
+				Range: token.Range{
+					Start: lhs.GetRange().Start,
+					End:   token.NewEndPos(p.previous()),
+				},
+				Tok:      rhs.Token(),
+				Lhs:      lhs,
+				Rhs:      rhs,
+				Operator: ast.BIN_SLICE_TO,
+			}
+			p.consume(token.DOT, token.ELEMENT)
+		// t ab dem n. Element
+		case token.AB:
+			p.consume(token.DEM)
+			rhs := p.expression()
+			lhs = &ast.BinaryExpr{
+				Range: token.Range{
+					Start: lhs.GetRange().Start,
+					End:   token.NewEndPos(p.previous()),
+				},
+				Tok:      rhs.Token(),
+				Lhs:      lhs,
+				Rhs:      rhs,
+				Operator: ast.BIN_SLICE_FROM,
+			}
+			p.consume(token.DOT, token.ELEMENT)
+		}
+	}
 	return lhs
 }
 
@@ -2073,51 +2114,7 @@
 			Lhs:  lhs,
 		}
 	}
-<<<<<<< HEAD
-=======
-
-	// single index range
-	for p.match(token.BIS, token.AB) {
-		switch p.previous().Type {
-
-		// t bis zum n. Element
-		case token.BIS:
-			// bandage: fix for loop von...bis
-			if p.peek().Type != token.ZUM {
-				return lhs
-			}
-			p.consume(token.ZUM)
-			rhs := p.expression()
-			lhs = &ast.BinaryExpr{
-				Range: token.Range{
-					Start: lhs.GetRange().Start,
-					End:   token.NewEndPos(p.previous()),
-				},
-				Tok:      rhs.Token(),
-				Lhs:      lhs,
-				Rhs:      rhs,
-				Operator: ast.BIN_SLICE_TO,
-			}
-			p.consume(token.DOT, token.ELEMENT)
-		// t ab dem n. Element
-		case token.AB:
-			p.consume(token.DEM)
-			rhs := p.expression()
-			lhs = &ast.BinaryExpr{
-				Range: token.Range{
-					Start: lhs.GetRange().Start,
-					End:   token.NewEndPos(p.previous()),
-				},
-				Tok:      rhs.Token(),
-				Lhs:      lhs,
-				Rhs:      rhs,
-				Operator: ast.BIN_SLICE_FROM,
-			}
-			p.consume(token.DOT, token.ELEMENT)
-		}
-	}
-
->>>>>>> 05ad5f8c
+
 	return lhs
 }
 

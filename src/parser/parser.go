--- conflicted
+++ resolved
@@ -374,15 +374,6 @@
 	}
 
 	isPublic := p.peekN(startDepth+1).Type == token.OEFFENTLICHE
-<<<<<<< HEAD
-	// TODO: put this into the resolver
-	if isPublic && p.resolver.CurrentTable.Enclosing != nil {
-		p.err(ddperror.SEM_NON_GLOBAL_PUBLIC_DECL, p.peekN(startDepth+1).Range, "Nur globale Variablen können öffentlich sein")
-		isPublic = false
-	}
-
-=======
->>>>>>> 92d37aa5
 	p.decrease()
 	type_start := p.previous()
 	typ := p.parseType()
@@ -469,7 +460,6 @@
 		Mod:      p.module,
 		InitVal:  expr,
 	}
-<<<<<<< HEAD
 
 	if decl.IsPublic && !p.isPublicType(decl.Type) {
 		p.err(ddperror.SEM_BAD_PUBLIC_MODIFIER, token.Range{
@@ -486,8 +476,6 @@
 	if _, alreadyExists := p.module.PublicDecls[decl.Name()]; decl.IsPublic && !alreadyExists {
 		p.module.PublicDecls[decl.Name()] = decl
 	}
-=======
->>>>>>> 92d37aa5
 	return decl
 }
 

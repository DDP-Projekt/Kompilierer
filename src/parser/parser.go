--- conflicted
+++ resolved
@@ -155,17 +155,10 @@
 			n = -2
 		}
 
-<<<<<<< HEAD
-		switch t := p.peek().Type; t {
-		case token.ALIAS, token.ALIASE:
-			p.advance()
-			return &ast.DeclStmt{Decl: p.expressionDecl(n - 1)}
-=======
 		p.advance()
 		switch t := p.previous().Type; t {
-		case token.ALIAS:
-			return p.aliasDecl()
->>>>>>> 19d7109b
+		case token.ALIAS, token.ALIASE:
+			return &ast.DeclStmt{Decl: p.expressionDecl(n - 1)}
 		case token.FUNKTION:
 			return &ast.DeclStmt{Decl: p.funcDeclaration(n - 1)}
 		default:

--- conflicted
+++ resolved
@@ -40,6 +40,8 @@
 	aliases ast.AliasTrie
 	// function which is currently being parsed
 	currentFunction *ast.FuncDecl
+	// wether the current function returns a boolean
+	isCurrentFunctionBool bool
 	// flag to not report following errors
 	panicMode bool
 	// wether the parser found an error
@@ -105,13 +107,14 @@
 			PublicDecls: make(map[string]ast.Declaration, 8),
 			Operators:   make(map[ast.Operator][]*ast.FuncDecl, 8),
 		},
-		predefinedModules: modules,
-		aliases:           at.New[*token.Token, ast.Alias](tokenEqual, tokenLess),
-		currentFunction:   nil,
-		panicMode:         false,
-		errored:           false,
-		resolver:          &resolver.Resolver{},
-		typechecker:       &typechecker.Typechecker{},
+		predefinedModules:     modules,
+		aliases:               at.New[*token.Token, ast.Alias](tokenEqual, tokenLess),
+		currentFunction:       nil,
+		isCurrentFunctionBool: false,
+		panicMode:             false,
+		errored:               false,
+		resolver:              &resolver.Resolver{},
+		typechecker:           &typechecker.Typechecker{},
 	}
 
 	// wrap the errorHandler to set the parsers Errored variable
@@ -170,9 +173,9 @@
 			return &ast.DeclStmt{Decl: p.typeAliasDecl()}
 		}
 
-		func_decl_start_depth := -2
+		decl_start_depth := -2
 		if p.matchAny(token.OEFFENTLICHE) {
-			func_decl_start_depth -= 1
+			decl_start_depth -= 1
 		}
 
 		switch t := p.peek().Type; t {
@@ -180,21 +183,16 @@
 			p.advance()
 			return p.aliasDecl()
 		case token.GENERISCHE:
-			func_decl_start_depth -= 1
+			decl_start_depth -= 1
 			p.advance() // skip generische
 			fallthrough
 		case token.FUNKTION:
-<<<<<<< HEAD
 			p.consumeAny(token.FUNKTION)
-			return p.funcDeclaration(func_decl_start_depth)
-=======
-			p.advance()
-			return p.funcDeclaration(n - 1)
+			return p.funcDeclaration(decl_start_depth)
 		case token.KONSTANTE:
-			return &ast.DeclStmt{Decl: p.constDeclaration(n)}
->>>>>>> 22e1c6b0
+			return &ast.DeclStmt{Decl: p.constDeclaration(decl_start_depth + 1)}
 		default:
-			return &ast.DeclStmt{Decl: p.varDeclaration(func_decl_start_depth, false)}
+			return &ast.DeclStmt{Decl: p.varDeclaration(decl_start_depth+1, false)}
 		}
 	}
 
@@ -421,10 +419,6 @@
 	p.errorHandler(ddperror.New(code, ddperror.LEVEL_WARN, Range, msg, p.module.FileName))
 }
 
-func (p *parser) isCurrentFunctionBool() bool {
-	return p.currentFunction != nil && ddptypes.Equal(p.currentFunction.ReturnType, ddptypes.WAHRHEITSWERT)
-}
-
 // checks wether the alias already exists AND has a value attached to it
 // returns (aliasExists, isFuncAlias, alias, pTokens)
 func (p *parser) aliasExists(alias []token.Token) (bool, bool, ast.Alias, []*token.Token) {

--- conflicted
+++ resolved
@@ -308,146 +308,11 @@
 	}
 }
 
-<<<<<<< HEAD
-// parses a function declaration
-// startDepth is the int passed to p.peekN(n) to get to the DIE token of the declaration
-func (p *parser) funcDeclaration(startDepth int) ast.Declaration {
-	valid := true              // checks if the function is valid and may be appended to the parser state as p.errored = !valid
-	validate := func(b bool) { // helper for setting the valid flag (to simplify some big boolean expressions)
-		if !b {
-			valid = false
-		}
-	}
-
-	perr := func(code ddperror.Code, Range token.Range, msg string) {
-		p.err(code, Range, msg)
-		valid = false
-	}
-
-	begin := p.peekN(startDepth)
-	comment := p.commentBeforePos(begin.Range.Start)
-	// ignore the comment if it is not next to or directly above the declaration
-	if comment != nil && comment.Range.End.Line < begin.Range.Start.Line-1 {
-		comment = nil
-	}
-
-	isPublic := p.peekN(startDepth+1).Type == token.OEFFENTLICHE
-
-	Funktion := p.previous() // save the token
-	// we need a name, so bailout if none is provided
-	if !p.consume(token.IDENTIFIER) {
-		return &ast.BadDecl{
-			Err: ddperror.New(ddperror.SYN_EXPECTED_IDENTIFIER, token.NewRange(begin, p.peek()), "Es wurde ein Funktions Name erwartet", p.module.FileName),
-			Tok: *p.peek(),
-			Mod: p.module,
-		}
-	}
-	funcName := p.previous()
-
-	// early error report if the name is already used
-	if _, existed, _ := p.scope().LookupDecl(funcName.Literal); existed { // insert the name of the current function
-		p.err(ddperror.SEM_NAME_ALREADY_DEFINED, funcName.Range, ddperror.MsgNameAlreadyExists(funcName.Literal))
-	}
-
-	// a paramName is allowed if it does not override a struct or function declaration
-	// other variables are allowed to be overridden because of name-shadowing
-	paramNameAllowed := func(name *token.Token) bool {
-		_, exists, isVar := p.scope().LookupDecl(name.Literal)
-		return !exists || (exists && isVar)
-	}
-
-	// parse the parameter declaration
-	// parameter names and types are declared seperately
-	var (
-		paramNames    []token.Token
-		paramTypes    []ddptypes.ParameterType
-		paramComments []*token.Token
-	)
-	if p.match(token.MIT) { // the function takes at least 1 parameter
-		singleParameter := true
-		if p.matchN(token.DEN, token.PARAMETERN) {
-			singleParameter = false
-		} else if !p.matchN(token.DEM, token.PARAMETER) {
-			perr(ddperror.SYN_UNEXPECTED_TOKEN, p.peek().Range, ddperror.MsgGotExpected(p.peek(), "'de[n/m] Parameter[n]'"))
-		}
-		validate(p.consume(token.IDENTIFIER))
-		firstName := p.previous()
-		if !paramNameAllowed(firstName) { // check that the parameter name is not already used
-			perr(ddperror.SEM_NAME_ALREADY_DEFINED, firstName.Range, ddperror.MsgNameAlreadyExists(firstName.Literal))
-		}
-		paramNames = append(paramNames, *firstName) // append the first parameter name
-		paramComments = append(paramComments, p.getLeadingOrTrailingComment())
-		if !singleParameter {
-			// helper function to avoid too much repitition
-			addParamName := func(name *token.Token) {
-				if containsLiteral(paramNames, name.Literal) { // check that each parameter name is unique
-					perr(ddperror.SEM_NAME_ALREADY_DEFINED, name.Range, fmt.Sprintf("Ein Parameter mit dem Namen '%s' ist bereits vorhanden", name.Literal))
-					return
-				}
-				if !paramNameAllowed(name) { // check that the parameter name is not already used
-					perr(ddperror.SEM_NAME_ALREADY_DEFINED, name.Range, ddperror.MsgNameAlreadyExists(name.Literal))
-					return
-				}
-				paramNames = append(paramNames, *name)                                 // append the parameter name
-				paramComments = append(paramComments, p.getLeadingOrTrailingComment()) // addParamName is always being called with name == p.previous()
-			}
-
-			if p.match(token.UND) {
-				validate(p.consume(token.IDENTIFIER))
-				addParamName(p.previous())
-			} else {
-				for p.match(token.COMMA) { // the function takes multiple parameters
-					if !p.consume(token.IDENTIFIER) {
-						break
-					}
-					addParamName(p.previous())
-				}
-				if !p.consume(token.UND, token.IDENTIFIER) {
-					perr(ddperror.SYN_EXPECTED_IDENTIFIER, p.peek().Range, ddperror.MsgGotExpected(p.peek(), "der letzte Parameter (und <Name>)")+"\nMeintest du vorher vielleicht 'dem Parameter' anstatt 'den Parametern'?")
-				}
-				addParamName(p.previous())
-			}
-		}
-		// parse the types of the parameters
-		validate(p.consume(token.VOM, token.TYP))
-		firstType, ref := p.parseReferenceType()
-		validate(firstType != nil)
-		paramTypes = append(paramTypes, ddptypes.ParameterType{Type: firstType, IsReference: ref}) // append the first parameter type
-		if !singleParameter {
-			// helper function to avoid too much repitition
-			addType := func() {
-				// validate the parameter type and append it
-				typ, ref := p.parseReferenceType()
-				validate(typ != nil)
-				paramTypes = append(paramTypes, ddptypes.ParameterType{Type: typ, IsReference: ref})
-			}
-
-			if p.match(token.UND) {
-				addType()
-			} else {
-				for p.match(token.COMMA) { // parse the other parameter types
-					if p.check(token.GIBT) { // , gibt indicates the end of the parameter list
-						break
-					}
-					addType()
-				}
-				p.consume(token.UND)
-				addType()
-			}
-		}
-		p.consume(token.COMMA)
-	}
-	// we need as many parmeter names as types
-	if len(paramNames) != len(paramTypes) {
-		perr(ddperror.SEM_PARAM_NAME_TYPE_COUNT_MISMATCH, token.NewRange(&paramNames[0], p.previous()), fmt.Sprintf("Die Anzahl von Parametern stimmt nicht mit der Anzahl von Parameter-Typen überein (%d Parameter aber %d Typen)", len(paramNames), len(paramTypes)))
-	}
-=======
 // returns the current scope of the parser, resolver and typechecker
 func (p *parser) scope() *ast.SymbolTable {
 	// same pointer as the one of the typechecker
 	return p.resolver.CurrentTable
 }
->>>>>>> 7826adaa
 
 // create a sub-scope of the current scope
 func (p *parser) newScope() *ast.SymbolTable {
@@ -470,2391 +335,6 @@
 		p.lastError = err
 		p.errorHandler(p.lastError)
 	}
-<<<<<<< HEAD
-
-	// scan the raw aliases into tokens
-	funcAliases := make([]*ast.FuncAlias, 0)
-	funcAliasTokens := make([][]*token.Token, 0)
-	for _, v := range rawAliases {
-		// scan the raw alias withouth the ""
-		didError := false
-		errHandleWrapper := func(err ddperror.Error) { didError = true; p.errorHandler(err) }
-		if alias, err := scanner.ScanAlias(*v, errHandleWrapper); err == nil && !didError {
-			if len(alias) < 2 { // empty strings are not allowed (we need at leas 1 token + EOF)
-				p.err(ddperror.SEM_MALFORMED_ALIAS, v.Range, "Ein Alias muss mindestens 1 Symbol enthalten")
-			} else if err := p.validateFunctionAlias(alias, paramNames, paramTypes); err == nil { // check that the alias fits the function
-				if ok, isFun, existingAlias, pTokens := p.aliasExists(alias); ok {
-					p.err(ddperror.SEM_ALIAS_ALREADY_TAKEN, v.Range, ddperror.MsgAliasAlreadyExists(v.Literal, existingAlias.Decl().Name(), isFun))
-				} else {
-					funcAliases = append(funcAliases, &ast.FuncAlias{Tokens: alias, Original: *v, Func: nil, Args: paramTypesMap})
-					funcAliasTokens = append(funcAliasTokens, pTokens)
-				}
-			} else {
-				p.errVal(*err)
-			}
-		}
-	}
-
-	aliasEnd := p.cur // save the end of the function declaration for later
-
-	if !ast.IsGlobalScope(p.scope()) {
-		perr(ddperror.SEM_NON_GLOBAL_FUNCTION, begin.Range, "Es können nur globale Funktionen deklariert werden")
-	}
-
-	if !valid {
-		p.cur = aliasEnd
-		return &ast.BadDecl{
-			Err: p.lastError,
-			Tok: *Funktion,
-			Mod: p.module,
-		}
-	}
-
-	decl := &ast.FuncDecl{
-		Range:         token.NewRange(begin, p.previous()),
-		CommentTok:    comment,
-		Tok:           *begin,
-		NameTok:       *funcName,
-		IsPublic:      isPublic,
-		Mod:           p.module,
-		ParamNames:    paramNames,
-		ParamTypes:    paramTypes,
-		ParamComments: paramComments,
-		Type:          Typ,
-		Body:          nil,
-		ExternFile:    *definedIn,
-		Aliases:       funcAliases,
-	}
-
-	for i := range funcAliases {
-		funcAliases[i].Func = decl
-		p.aliases.Insert(funcAliasTokens[i], funcAliases[i])
-	}
-
-	// parse the body after the aliases to enable recursion
-	var body *ast.BlockStmt = nil
-	if bodyStart != -1 {
-		p.cur = bodyStart // go back to the body
-		p.currentFunction = funcName.Literal
-
-		bodyTable := p.newScope() // temporary symbolTable for the function parameters
-		globalScope := bodyTable.Enclosing
-		// insert the name of the current function
-		if existed := globalScope.InsertDecl(p.currentFunction, decl); !existed && decl.IsPublic {
-			p.module.PublicDecls[decl.Name()] = decl
-		}
-		// add the parameters to the table
-		for i, l := 0, len(paramNames); i < l; i++ {
-			name := paramNames[i].Literal
-			if !paramNameAllowed(&paramNames[i]) { // check that the parameter name is not already used
-				name = "$" + name
-			}
-
-			bodyTable.InsertDecl(name,
-				&ast.VarDecl{
-					NameTok:    paramNames[i],
-					IsPublic:   false,
-					Mod:        p.module,
-					Type:       paramTypes[i].Type,
-					Range:      token.NewRange(&paramNames[i], &paramNames[i]),
-					CommentTok: paramComments[i],
-				},
-			)
-		}
-		body = p.blockStatement(bodyTable).(*ast.BlockStmt) // parse the body with the parameters in the current table
-		decl.Body = body
-
-		// check that the function has a return statement if it needs one
-		if !ddptypes.IsVoid(Typ) { // only if the function does not return void
-			if len(body.Statements) < 1 { // at least the return statement is needed
-				perr(ddperror.SEM_MISSING_RETURN, body.Range, ddperror.MSG_MISSING_RETURN)
-			} else {
-				// the last statement must be a return statement
-				lastStmt := body.Statements[len(body.Statements)-1]
-				if _, ok := lastStmt.(*ast.ReturnStmt); !ok {
-					perr(ddperror.SEM_MISSING_RETURN, token.NewRange(p.previous(), p.previous()), ddperror.MSG_MISSING_RETURN)
-				}
-			}
-		}
-	} else { // the function is defined in an extern file
-		// insert the name of the current function
-		if existed := p.scope().InsertDecl(funcName.Literal, decl); !existed && decl.IsPublic {
-			p.module.PublicDecls[decl.Name()] = decl
-		}
-		p.module.ExternalDependencies[ast.TrimStringLit(&decl.ExternFile)] = struct{}{} // add the extern declaration
-	}
-
-	p.currentFunction = ""
-	p.cur = aliasEnd // go back to the end of the function to continue parsing
-
-	return decl
-}
-
-func isAliasExpr(t token.Token) bool    { return t.Type == token.ALIAS_PARAMETER } // helper to check for parameters
-func isIllegalToken(t token.Token) bool { return t.Type == token.ILLEGAL }         // helper to check for illegal tokens
-
-// helper for funcDeclaration to check that every parameter is provided exactly once
-// and that no ILLEGAL tokens are present
-func (p *parser) validateFunctionAlias(aliasTokens []token.Token, paramNames []token.Token, paramTypes []ddptypes.ParameterType) *ddperror.Error {
-	if count := countElements(aliasTokens, isAliasExpr); count != len(paramNames) { // validate that the alias contains as many parameters as the function
-		err := ddperror.New(ddperror.SEM_ALIAS_BAD_NUM_ARGS,
-			token.NewRange(&aliasTokens[len(aliasTokens)-1], &aliasTokens[len(aliasTokens)-1]),
-			fmt.Sprintf("Der Alias braucht %d Parameter aber hat %d", len(paramNames), count),
-			p.module.FileName,
-		)
-		return &err
-	}
-	if countElements(aliasTokens, isIllegalToken) > 0 { // validate that the alias does not contain illegal tokens
-		err := ddperror.New(
-			ddperror.SEM_MALFORMED_ALIAS,
-			token.NewRange(&aliasTokens[len(aliasTokens)-1], &aliasTokens[len(aliasTokens)-1]),
-			"Der Alias enthält ungültige Symbole",
-			p.module.FileName,
-		)
-		return &err
-	}
-	nameSet := map[string]ddptypes.ParameterType{} // set that holds the parameter names contained in the alias and their corresponding type
-	for i, v := range paramNames {
-		if i < len(paramTypes) {
-			nameSet[v.Literal] = paramTypes[i]
-		}
-	}
-	// validate that each parameter is contained in the alias exactly once
-	// and fill in the AliasInfo
-	for i, v := range aliasTokens {
-		if isAliasExpr(v) {
-			k := strings.Trim(v.Literal, "<>") // remove the <> from <argname>
-			if argTyp, ok := nameSet[k]; ok {
-				aliasTokens[i].AliasInfo = &argTyp
-				delete(nameSet, k)
-			} else {
-				err := ddperror.New(ddperror.SEM_ALIAS_BAD_NUM_ARGS,
-					token.NewRange(&aliasTokens[len(aliasTokens)-1], &aliasTokens[len(aliasTokens)-1]),
-					fmt.Sprintf("Der Alias enthält den Parameter %s mehrmals", k),
-					p.module.FileName,
-				)
-				return &err
-			}
-		}
-	}
-	return nil
-}
-
-// helper for structDeclaration to check that every field is provided once at max
-// and that no ILLEGAL tokens are present
-// fields should not contain bad decls
-// returns wether the alias is valid and its arguments
-func (p *parser) validateStructAlias(aliasTokens []token.Token, fields []*ast.VarDecl) (*ddperror.Error, map[string]ddptypes.Type) {
-	if count := countElements(aliasTokens, isAliasExpr); count > len(fields) { // validate that the alias contains as many parameters as the struct
-		err := ddperror.New(ddperror.SEM_ALIAS_BAD_NUM_ARGS,
-			token.NewRange(&aliasTokens[len(aliasTokens)-1], &aliasTokens[len(aliasTokens)-1]),
-			fmt.Sprintf("Der Alias erwartet Maximal %d Parameter aber hat %d", len(fields), count),
-			p.module.FileName,
-		)
-		return &err, nil
-	}
-	if countElements(aliasTokens, isIllegalToken) > 0 { // validate that the alias does not contain illegal tokens
-		err := ddperror.New(
-			ddperror.SEM_MALFORMED_ALIAS,
-			token.NewRange(&aliasTokens[len(aliasTokens)-1], &aliasTokens[len(aliasTokens)-1]),
-			"Der Alias enthält ungültige Symbole",
-			p.module.FileName,
-		)
-		return &err, nil
-	}
-	nameSet := map[string]ddptypes.ParameterType{} // set that holds the parameter names contained in the alias and their corresponding type
-	args := map[string]ddptypes.Type{}             // the arguments of the alias
-	for _, v := range fields {
-		nameSet[v.Name()] = ddptypes.ParameterType{
-			Type:        v.Type,
-			IsReference: false, // fields are never references
-		}
-		args[v.Name()] = v.Type
-	}
-	// validate that each parameter is contained in the alias once at max
-	// and fill in the AliasInfo
-	for i, v := range aliasTokens {
-		if isAliasExpr(v) {
-			k := strings.Trim(v.Literal, "<>") // remove the <> from <argname>
-			if argTyp, ok := nameSet[k]; ok {
-				aliasTokens[i].AliasInfo = &argTyp
-				delete(nameSet, k)
-			} else {
-				err := ddperror.New(ddperror.SEM_ALIAS_BAD_NUM_ARGS,
-					token.NewRange(&aliasTokens[len(aliasTokens)-1], &aliasTokens[len(aliasTokens)-1]),
-					fmt.Sprintf("Der Alias enthält den Parameter %s mehrmals", k),
-					p.module.FileName,
-				)
-				return &err, nil
-			}
-		}
-	}
-	return nil, args
-}
-
-// helper for structDeclaration
-func varDeclsToFields(decls []*ast.VarDecl) []ddptypes.StructField {
-	result := make([]ddptypes.StructField, 0, len(decls))
-	for _, v := range decls {
-		result = append(result, ddptypes.StructField{
-			Name: v.Name(),
-			Type: v.Type,
-		})
-	}
-	return result
-}
-
-func (p *parser) structDeclaration() ast.Declaration {
-	begin := p.previous() // Wir
-	comment := p.commentBeforePos(begin.Range.Start)
-	// ignore the comment if it is not next to or directly above the declaration
-	if comment != nil && comment.Range.End.Line < begin.Range.Start.Line-1 {
-		comment = nil
-	}
-
-	p.consume(token.NENNEN, token.DIE)
-	isPublic := p.match(token.OEFFENTLICHE)
-	p.consume(token.KOMBINATION, token.AUS)
-
-	var fields []ast.Declaration
-	indent := begin.Indent + 1
-	for p.peek().Indent >= indent && !p.atEnd() {
-		p.consumeAny(token.DER, token.DEM)
-		n := -1
-		if p.match(token.OEFFENTLICHEN) {
-			n = -2
-		}
-		p.advance()
-		fields = append(fields, p.varDeclaration(n-1, true))
-		if !p.consume(token.COMMA) {
-			p.advance()
-		}
-	}
-
-	p.consumeAny(token.EINEN, token.EINE, token.EIN)
-	gender := ddptypes.INVALID
-	switch p.previous().Type {
-	case token.EINEN:
-		gender = ddptypes.MASKULIN
-	case token.EINE:
-		gender = ddptypes.FEMININ
-	case token.EIN:
-		gender = ddptypes.NEUTRUM
-	}
-
-	if !p.consume(token.IDENTIFIER) {
-		return &ast.BadDecl{
-			Err: ddperror.Error{
-				Range: token.NewRange(p.peekN(-2), p.peek()),
-				File:  p.module.FileName,
-				Msg:   "Es wurde ein Strukturen Name erwartet",
-			},
-			Tok: *p.peek(),
-			Mod: p.module,
-		}
-	}
-	name := p.previous()
-
-	p.consume(token.COMMA, token.UND, token.ERSTELLEN, token.SIE, token.SO, token.COLON, token.STRING)
-	var rawAliases []*token.Token
-	if p.previous().Type == token.STRING {
-		rawAliases = append(rawAliases, p.previous())
-	}
-	for p.match(token.COMMA) || p.match(token.ODER) && p.peek().Indent > 0 && !p.atEnd() {
-		if p.consume(token.STRING) {
-			rawAliases = append(rawAliases, p.previous())
-		}
-	}
-
-	var structAliases []*ast.StructAlias
-	var structAliasTokens [][]*token.Token
-	fieldsForValidation := toInterfaceSlice[ast.Declaration, *ast.VarDecl](
-		filterSlice(fields, func(decl ast.Declaration) bool { _, ok := decl.(*ast.VarDecl); return ok }),
-	)
-	for _, rawAlias := range rawAliases {
-		didError := false
-		errHandleWrapper := func(err ddperror.Error) { didError = true; p.errorHandler(err) }
-		if aliasTokens, err := scanner.ScanAlias(*rawAlias, errHandleWrapper); err == nil && !didError {
-			if len(aliasTokens) < 2 { // empty strings are not allowed (we need at leas 1 token + EOF)
-				p.err(ddperror.SEM_MALFORMED_ALIAS, rawAlias.Range, "Ein Alias muss mindestens 1 Symbol enthalten")
-			} else if err, args := p.validateStructAlias(aliasTokens, fieldsForValidation); err == nil {
-				if ok, isFunc, existingAlias, pTokens := p.aliasExists(aliasTokens); ok {
-					p.err(ddperror.SEM_ALIAS_ALREADY_TAKEN, rawAlias.Range, ddperror.MsgAliasAlreadyExists(rawAlias.Literal, existingAlias.Decl().Name(), isFunc))
-				} else {
-					structAliases = append(structAliases, &ast.StructAlias{Tokens: aliasTokens, Original: *rawAlias, Struct: nil, Args: args})
-					structAliasTokens = append(structAliasTokens, pTokens)
-				}
-			} else {
-				p.errVal(*err)
-			}
-		}
-	}
-
-	structType := &ddptypes.StructType{
-		Name:       name.Literal,
-		GramGender: gender,
-		Fields:     varDeclsToFields(fieldsForValidation),
-	}
-
-	decl := &ast.StructDecl{
-		Range:      token.NewRange(begin, p.previous()),
-		CommentTok: comment,
-		Tok:        *begin,
-		NameTok:    *name,
-		IsPublic:   isPublic,
-		Mod:        p.module,
-		Fields:     fields,
-		Type:       structType,
-		Aliases:    structAliases,
-	}
-
-	for i := range structAliases {
-		structAliases[i].Struct = decl
-		p.aliases.Insert(structAliasTokens[i], structAliases[i])
-	}
-
-	if _, exists := p.typeNames[decl.Name()]; !exists {
-		p.typeNames[decl.Name()] = decl.Type
-	}
-
-	return decl
-}
-
-// TODO: add support for struct aliases
-func (p *parser) aliasDecl() ast.Statement {
-	begin := p.peekN(-2)
-	if begin.Type != token.DER {
-		p.err(ddperror.SYN_GENDER_MISMATCH, begin.Range, fmt.Sprintf("Falscher Artikel, meintest du %s?", token.DER))
-	}
-	p.consume(token.STRING)
-	aliasTok := p.previous()
-	p.consume(token.STEHT, token.FÜR, token.DIE, token.FUNKTION, token.IDENTIFIER)
-	fun := p.previous()
-
-	decl, ok, isVar := p.scope().LookupDecl(fun.Literal)
-	if !ok {
-		p.err(ddperror.SEM_NAME_UNDEFINED, fun.Range, fmt.Sprintf("Der Name %s wurde noch nicht deklariert", fun.Literal))
-		return nil
-	} else if isVar {
-		p.err(ddperror.SEM_BAD_NAME_CONTEXT, fun.Range, fmt.Sprintf("Der Name %s steht für eine Variable und nicht für eine Funktion", fun.Literal))
-		return nil
-	}
-	funDecl := decl.(*ast.FuncDecl)
-
-	// map function parameters to their type (given to the alias if it is valid)
-	paramTypes := map[string]ddptypes.ParameterType{}
-	for i, v := range funDecl.ParamNames {
-		if i < len(funDecl.ParamTypes) {
-			paramTypes[v.Literal] = funDecl.ParamTypes[i]
-		}
-	}
-
-	// scan the raw alias withouth the ""
-	var alias *ast.FuncAlias
-	var pTokens []*token.Token
-	if aliasTokens, err := scanner.ScanAlias(*aliasTok, func(err ddperror.Error) { p.err(err.Code, err.Range, err.Msg) }); err == nil && len(aliasTokens) < 2 { // empty strings are not allowed (we need at leas 1 token + EOF)
-		p.err(ddperror.SEM_MALFORMED_ALIAS, aliasTok.Range, "Ein Alias muss mindestens 1 Symbol enthalten")
-	} else if err := p.validateFunctionAlias(aliasTokens, funDecl.ParamNames, funDecl.ParamTypes); err == nil { // check that the alias fits the function
-		if ok, isFun, existingAlias, toks := p.aliasExists(aliasTokens); ok {
-			p.err(ddperror.SEM_ALIAS_ALREADY_TAKEN, aliasTok.Range, ddperror.MsgAliasAlreadyExists(aliasTok.Literal, existingAlias.Decl().Name(), isFun))
-		} else {
-			alias = &ast.FuncAlias{Tokens: aliasTokens, Original: *aliasTok, Func: funDecl, Args: paramTypes}
-			pTokens = toks
-		}
-	} else {
-		p.errVal(*err)
-	}
-
-	p.consume(token.DOT)
-
-	if begin.Indent > 0 {
-		p.err(ddperror.SEM_ALIAS_MUST_BE_GLOBAL, token.NewRange(begin, p.previous()), "Ein Alias darf nur im globalen Bereich deklariert werden!")
-		return &ast.BadStmt{
-			Err: p.lastError,
-			Tok: *begin,
-		}
-	} else if alias != nil {
-		p.aliases.Insert(pTokens, alias)
-		funDecl.Aliases = append(funDecl.Aliases, alias)
-	}
-	return nil
-}
-
-// parse a single statement
-func (p *parser) statement() ast.Statement {
-	// check for assignement
-	if p.match(token.IDENTIFIER) {
-		if p.peek().Type == token.IST || p.peek().Type == token.AN {
-			return p.assignLiteral() // x ist ... assignements may only have literals, so we use this helper function
-		} else {
-			p.decrease() // no assignement, so probably an expressionStatement()
-		}
-	}
-
-	// parse all possible statements
-	switch p.peek().Type {
-	case token.BINDE:
-		p.consume(token.BINDE)
-		return p.importStatement()
-	case token.ERHÖHE, token.VERRINGERE,
-		token.VERVIELFACHE, token.TEILE,
-		token.VERSCHIEBE, token.NEGIERE:
-		p.advance()
-		return p.compoundAssignement()
-	case token.SPEICHERE:
-		p.consume(token.SPEICHERE)
-		return p.assignNoLiteral() // Speichere ... in x, where non-literal expressions are allowed
-	case token.WENN:
-		p.consume(token.WENN)
-		return p.ifStatement()
-	case token.SOLANGE:
-		p.consume(token.SOLANGE)
-		return p.whileStatement()
-	case token.MACHE:
-		p.consume(token.MACHE)
-		return p.doWhileStmt()
-	case token.WIEDERHOLE:
-		p.consume(token.WIEDERHOLE)
-		return p.repeatStmt()
-	case token.FÜR:
-		p.consume(token.FÜR)
-		return p.forStatement()
-	case token.GIB:
-		p.consume(token.GIB)
-		return p.returnStatement()
-	case token.VERLASSE:
-		p.consume(token.VERLASSE)
-		return p.voidReturnOrBreak()
-	case token.FAHRE:
-		p.consume(token.FAHRE)
-		return p.continueStatement()
-	case token.COLON:
-		p.consume(token.COLON)
-		return p.blockStatement(nil)
-	}
-
-	// no other statement was found, so interpret it as expression statement, whose result will be discarded
-	return p.expressionStatement()
-}
-
-func (p *parser) importStatement() ast.Statement {
-	binde := p.previous()
-	var stmt *ast.ImportStmt
-	if p.match(token.STRING) {
-		stmt = &ast.ImportStmt{
-			FileName:        *p.previous(),
-			ImportedSymbols: nil,
-		}
-	} else if p.match(token.IDENTIFIER) {
-		importedSymbols := []token.Token{*p.previous()}
-		if p.peek().Type != token.AUS {
-			if p.match(token.UND) {
-				p.consume(token.IDENTIFIER)
-				importedSymbols = append(importedSymbols, *p.previous())
-			} else {
-				for p.match(token.COMMA) {
-					if p.consume(token.IDENTIFIER) {
-						importedSymbols = append(importedSymbols, *p.previous())
-					}
-				}
-				if p.consume(token.UND) && p.consume(token.IDENTIFIER) {
-					importedSymbols = append(importedSymbols, *p.previous())
-				}
-			}
-		}
-		p.consume(token.AUS)
-		if p.consume(token.STRING) {
-			stmt = &ast.ImportStmt{
-				FileName:        *p.previous(),
-				ImportedSymbols: importedSymbols,
-			}
-		} else {
-			return &ast.BadStmt{
-				Tok: *p.peek(),
-				Err: p.lastError,
-			}
-		}
-	} else {
-		p.err(ddperror.SYN_UNEXPECTED_TOKEN, p.peek().Range, ddperror.MsgGotExpected(p.peek(), "ein Text Literal oder ein Name"))
-		return &ast.BadStmt{
-			Tok: *p.peek(),
-			Err: p.lastError,
-		}
-	}
-	p.consume(token.EIN, token.DOT)
-	stmt.Range = token.NewRange(binde, p.previous())
-	return stmt
-}
-
-// either consumes the neccesery . or adds a postfix do-while or repeat
-func (p *parser) finishStatement(stmt ast.Statement) ast.Statement {
-	if p.match(token.DOT) || p.panicMode {
-		return stmt
-	}
-	// p.checkStatement(stmt)
-
-	cur := p.cur
-	count, err := p.expressionOrErr()
-	p.panicMode = false
-	if p.peek().Type == token.COUNT_MAL {
-		p.checkStatement(stmt)
-		if err != nil {
-			p.err(err.Code, err.Range, err.Msg)
-		}
-	} else {
-		p.cur = cur
-		p.consume(token.DOT)
-		return stmt
-	}
-
-	if !p.match(token.COUNT_MAL) {
-		count_tok := count.Token()
-		p.err(ddperror.SYN_UNEXPECTED_TOKEN, count.GetRange(),
-			fmt.Sprintf("%s\nWolltest du vor %s vielleicht einen Punkt setzten?",
-				ddperror.MsgGotExpected(p.previous(), token.COUNT_MAL), &count_tok,
-			),
-		)
-	}
-	tok := p.previous()
-	tok.Type = token.WIEDERHOLE
-	p.consume(token.DOT)
-	return &ast.WhileStmt{
-		Range: token.Range{
-			Start: stmt.GetRange().Start,
-			End:   token.NewEndPos(p.previous()),
-		},
-		While:     *tok,
-		Condition: count,
-		Body:      stmt,
-	}
-}
-
-// += -= *= /=
-// TODO: fix indexings as assignebles with 'um' after the index
-func (p *parser) compoundAssignement() ast.Statement {
-	// the many branches are here mostly because of different prepositons
-	tok := p.previous()
-	operator := ast.BIN_INVALID
-	switch tok.Type {
-	case token.ERHÖHE:
-		operator = ast.BIN_PLUS
-	case token.VERRINGERE:
-		operator = ast.BIN_MINUS
-	case token.VERVIELFACHE:
-		operator = ast.BIN_MULT
-	case token.TEILE:
-		operator = ast.BIN_DIV
-	}
-
-	p.consumeAny(token.IDENTIFIER, token.LPAREN)
-	varName := p.assigneable()
-
-	// early return for negate as it does not need a second operand
-	if tok.Type == token.NEGIERE {
-		p.consume(token.DOT)
-		typ := p.typechecker.EvaluateSilent(varName)
-		operator := ast.UN_NEGATE
-		if typ == ddptypes.WAHRHEITSWERT {
-			operator = ast.UN_NOT
-		}
-		return &ast.AssignStmt{
-			Range: token.NewRange(tok, p.previous()),
-			Tok:   *tok,
-			Var:   varName,
-			Rhs: &ast.UnaryExpr{
-				Range:    token.NewRange(tok, p.previous()),
-				Tok:      *tok,
-				Operator: operator,
-				Rhs:      varName,
-			},
-		}
-	}
-
-	if tok.Type == token.TEILE {
-		p.consume(token.DURCH)
-	} else {
-		p.consume(token.UM)
-	}
-
-	operand := p.expression()
-
-	if tok.Type == token.VERSCHIEBE {
-		p.consume(token.BIT, token.NACH)
-		p.consumeAny(token.LINKS, token.RECHTS)
-		assign_token := tok
-		tok = p.previous()
-		operator := ast.BIN_LEFT_SHIFT
-		if tok.Type == token.RECHTS {
-			operator = ast.BIN_RIGHT_SHIFT
-		}
-		p.consume(token.DOT)
-		return &ast.AssignStmt{
-			Range: token.NewRange(tok, p.previous()),
-			Tok:   *assign_token,
-			Var:   varName,
-			Rhs: &ast.BinaryExpr{
-				Range:    token.NewRange(tok, p.previous()),
-				Tok:      *tok,
-				Lhs:      varName,
-				Operator: operator,
-				Rhs:      operand,
-			},
-		}
-	} else {
-		p.consume(token.DOT)
-		return &ast.AssignStmt{
-			Range: token.NewRange(tok, p.previous()),
-			Tok:   *tok,
-			Var:   varName,
-			Rhs: &ast.BinaryExpr{
-				Range:    token.NewRange(tok, p.previous()),
-				Tok:      *tok,
-				Lhs:      varName,
-				Operator: operator,
-				Rhs:      operand,
-			},
-		}
-	}
-}
-
-// helper to parse assignements which may only be literals
-func (p *parser) assignLiteral() ast.Statement {
-	ident := p.assigneable() // name of the variable was already consumed
-	p.consume(token.IST)
-	expr := p.assignRhs() // parse the expression
-	// validate that the expression is a literal
-	switch expr := expr.(type) {
-	case *ast.IntLit, *ast.FloatLit, *ast.BoolLit, *ast.StringLit, *ast.CharLit, *ast.ListLit:
-	default:
-		if typ := p.typechecker.Evaluate(ident); typ != ddptypes.WAHRHEITSWERT {
-			p.err(ddperror.SYN_EXPECTED_LITERAL, expr.GetRange(), "Es wurde ein Literal erwartet aber ein Ausdruck gefunden")
-		}
-	}
-	ident_tok := ident.Token()
-	return p.finishStatement(
-		&ast.AssignStmt{
-			Range: token.NewRange(&ident_tok, p.peek()),
-			Tok:   ident.Token(),
-			Var:   ident,
-			Rhs:   expr,
-		},
-	)
-}
-
-// helper to parse an Speichere expr in x Assignement
-func (p *parser) assignNoLiteral() ast.Statement {
-	speichere := p.previous() // Speichere token
-	expr := p.expression()
-	p.consume(token.IN)
-	p.consumeAny(token.IDENTIFIER, token.LPAREN)
-	name := p.assigneable() // name of the variable is the just consumed identifier
-	return p.finishStatement(
-		&ast.AssignStmt{
-			Range: token.NewRange(speichere, p.peek()),
-			Tok:   *speichere,
-			Var:   name,
-			Rhs:   expr,
-		},
-	)
-}
-
-func (p *parser) ifStatement() ast.Statement {
-	If := p.previous()          // the already consumed wenn token
-	condition := p.expression() // parse the condition
-	p.consume(token.COMMA)      // must be boolean, so an ist is required for grammar
-	var Then ast.Statement
-	thenScope := p.newScope()
-	if p.match(token.DANN) { // with dann: the body is a block statement
-		p.consume(token.COLON)
-		Then = p.blockStatement(thenScope)
-	} else { // otherwise it is a single statement
-		if p.peek().Type == token.COLON { // block statements are only allowed with the syntax above
-			p.err(ddperror.SYN_UNEXPECTED_TOKEN, p.peek().Range, "In einer Wenn Anweisung, muss ein 'dann' vor dem ':' stehen")
-		}
-		comma := p.previous()
-		p.setScope(thenScope)
-		Then = p.checkedDeclaration() // parse the single (non-block) statement
-		p.exitScope()
-		Then = &ast.BlockStmt{
-			Range:      Then.GetRange(),
-			Colon:      *comma,
-			Statements: []ast.Statement{Then},
-			Symbols:    thenScope,
-		}
-	}
-	var Else ast.Statement = nil
-	// parse a possible sonst statement
-	if p.match(token.SONST) {
-		if p.previous().Indent == If.Indent {
-			elseScope := p.newScope()
-			if p.match(token.COLON) {
-				Else = p.blockStatement(elseScope) // with colon it is a block statement
-			} else { // without it we just parse a single statement
-				_else := p.previous()
-				p.setScope(elseScope)
-				Else = p.checkedDeclaration()
-				p.exitScope()
-				Else = &ast.BlockStmt{
-					Range:      Else.GetRange(),
-					Colon:      *_else,
-					Statements: []ast.Statement{Else},
-					Symbols:    elseScope,
-				}
-			}
-		} else {
-			p.decrease()
-		}
-	} else if p.match(token.WENN) { // if-else blocks are parsed as nested ifs where the else of the first if is an if-statement
-		if p.previous().Indent == If.Indent && p.peek().Type == token.ABER {
-			p.consume(token.ABER)
-			Else = p.ifStatement() // parse the wenn aber
-		} else {
-			p.decrease() // no if-else just if, so decrease to parse the next if seperately
-		}
-	}
-	var endPos token.Position
-	if Else != nil {
-		endPos = Else.GetRange().End
-	} else {
-		endPos = Then.GetRange().End
-	}
-	return &ast.IfStmt{
-		Range: token.Range{
-			Start: token.NewStartPos(If),
-			End:   endPos,
-		},
-		If:        *If,
-		Condition: condition,
-		Then:      Then,
-		Else:      Else,
-	}
-}
-
-func (p *parser) whileStatement() ast.Statement {
-	While := p.previous()
-	condition := p.expression()
-	p.consume(token.COMMA)
-	var Body ast.Statement
-	bodyTable := p.newScope()
-	p.resolver.LoopDepth++
-	if p.match(token.MACHE) {
-		p.consume(token.COLON)
-		Body = p.blockStatement(bodyTable)
-	} else {
-		is := p.previous()
-		p.setScope(bodyTable)
-		Body = p.checkedDeclaration()
-		p.exitScope()
-		Body = &ast.BlockStmt{
-			Range:      Body.GetRange(),
-			Colon:      *is,
-			Statements: []ast.Statement{Body},
-			Symbols:    bodyTable,
-		}
-	}
-	p.resolver.LoopDepth--
-	return &ast.WhileStmt{
-		Range: token.Range{
-			Start: token.NewStartPos(While),
-			End:   Body.GetRange().End,
-		},
-		While:     *While,
-		Condition: condition,
-		Body:      Body,
-	}
-}
-
-func (p *parser) doWhileStmt() ast.Statement {
-	Do := p.previous()
-	p.consume(token.COLON)
-	p.resolver.LoopDepth++
-	body := p.blockStatement(nil)
-	p.resolver.LoopDepth--
-	p.consume(token.SOLANGE)
-	condition := p.expression()
-	p.consume(token.DOT)
-	return &ast.WhileStmt{
-		Range: token.Range{
-			Start: token.NewStartPos(Do),
-			End:   token.NewEndPos(p.previous()),
-		},
-		While:     *Do,
-		Condition: condition,
-		Body:      body,
-	}
-}
-
-func (p *parser) repeatStmt() ast.Statement {
-	repeat := p.previous()
-	p.consume(token.COLON)
-	p.resolver.LoopDepth++
-	body := p.blockStatement(nil)
-	p.resolver.LoopDepth--
-	count := p.expression()
-	p.consume(token.COUNT_MAL, token.DOT)
-	return &ast.WhileStmt{
-		Range: token.Range{
-			Start: token.NewStartPos(repeat),
-			End:   body.GetRange().End,
-		},
-		While:     *repeat,
-		Condition: count,
-		Body:      body,
-	}
-}
-
-func (p *parser) forStatement() ast.Statement {
-	getPronoun := func(gender ddptypes.GrammaticalGender) token.TokenType {
-		switch gender {
-		case ddptypes.MASKULIN:
-			return token.JEDEN
-		case ddptypes.FEMININ:
-			return token.JEDE
-		case ddptypes.NEUTRUM:
-			return token.JEDES
-		}
-		return token.ILLEGAL // unreachable
-	}
-
-	For := p.previous()
-	p.consumeAny(token.JEDE, token.JEDEN, token.JEDES)
-	pronoun_tok := p.previous()
-	TypeTok := p.peek()
-	Typ := p.parseType()
-	if Typ != nil {
-		if pronoun := getPronoun(Typ.Gender()); pronoun != pronoun_tok.Type {
-			p.err(ddperror.SYN_GENDER_MISMATCH, pronoun_tok.Range, fmt.Sprintf("Falsches Pronomen, meintest du %s?", pronoun))
-		}
-	}
-
-	p.consume(token.IDENTIFIER)
-	Ident := p.previous()
-	iteratorComment := p.getLeadingOrTrailingComment()
-	if p.match(token.VON) {
-		from := p.expression() // start of the counter
-		initializer := &ast.VarDecl{
-			Range: token.Range{
-				Start: token.NewStartPos(TypeTok),
-				End:   from.GetRange().End,
-			},
-			CommentTok: iteratorComment,
-			Type:       Typ,
-			NameTok:    *Ident,
-			IsPublic:   false,
-			Mod:        p.module,
-			InitVal:    from,
-		}
-		p.consume(token.BIS)
-		to := p.expression()                            // end of the counter
-		var step ast.Expression = &ast.IntLit{Value: 1} // step-size (default = 1)
-		if Typ == ddptypes.KOMMAZAHL {
-			step = &ast.FloatLit{Value: 1.0}
-		}
-		if p.match(token.MIT) {
-			p.consume(token.SCHRITTGRÖßE)
-			step = p.expression() // custom specified step-size
-		}
-		p.consume(token.COMMA)
-		var Body *ast.BlockStmt
-		bodyTable := p.newScope()                        // temporary symbolTable for the loop variable
-		bodyTable.InsertDecl(Ident.Literal, initializer) // add the loop variable to the table
-		p.resolver.LoopDepth++
-		if p.match(token.MACHE) { // body is a block statement
-			p.consume(token.COLON)
-			Body = p.blockStatement(bodyTable).(*ast.BlockStmt)
-		} else { // body is a single statement
-			Colon := p.previous()
-			p.setScope(bodyTable)
-			stmt := p.checkedDeclaration()
-			p.exitScope()
-			// wrap the single statement in a block for variable-scoping of the counter variable in the resolver and typechecker
-			Body = &ast.BlockStmt{
-				Range: token.Range{
-					Start: token.NewStartPos(Colon),
-					End:   stmt.GetRange().End,
-				},
-				Colon:      *Colon,
-				Statements: []ast.Statement{stmt},
-				Symbols:    bodyTable,
-			}
-		}
-		p.resolver.LoopDepth--
-		return &ast.ForStmt{
-			Range: token.Range{
-				Start: token.NewStartPos(For),
-				End:   Body.GetRange().End,
-			},
-			For:         *For,
-			Initializer: initializer,
-			To:          to,
-			StepSize:    step,
-			Body:        Body,
-		}
-	} else if p.match(token.IN) {
-		In := p.expression()
-		initializer := &ast.VarDecl{
-			Range: token.Range{
-				Start: token.NewStartPos(TypeTok),
-				End:   In.GetRange().End,
-			},
-			Type:     Typ,
-			NameTok:  *Ident,
-			IsPublic: false,
-			Mod:      p.module,
-			InitVal:  In,
-		}
-		p.consume(token.COMMA)
-		var Body *ast.BlockStmt
-		bodyTable := p.newScope()                        // temporary symbolTable for the loop variable
-		bodyTable.InsertDecl(Ident.Literal, initializer) // add the loop variable to the table
-		p.resolver.LoopDepth++
-		if p.match(token.MACHE) { // body is a block statement
-			p.consume(token.COLON)
-			Body = p.blockStatement(bodyTable).(*ast.BlockStmt)
-		} else { // body is a single statement
-			Colon := p.previous()
-			p.setScope(bodyTable)
-			stmt := p.checkedDeclaration()
-			p.exitScope()
-			// wrap the single statement in a block for variable-scoping of the counter variable in the resolver and typechecker
-			Body = &ast.BlockStmt{
-				Range: token.Range{
-					Start: token.NewStartPos(Colon),
-					End:   stmt.GetRange().End,
-				},
-				Colon:      *Colon,
-				Statements: []ast.Statement{stmt},
-				Symbols:    bodyTable,
-			}
-		}
-		p.resolver.LoopDepth--
-		return &ast.ForRangeStmt{
-			Range: token.Range{
-				Start: token.NewStartPos(For),
-				End:   Body.GetRange().End,
-			},
-			For:         *For,
-			Initializer: initializer,
-			In:          In,
-			Body:        Body,
-		}
-	}
-	p.err(ddperror.SYN_UNEXPECTED_TOKEN, p.peek().Range, ddperror.MsgGotExpected(p.peek(), "'von'", "'in'"))
-	return &ast.BadStmt{
-		Err: p.lastError,
-		Tok: *p.previous(),
-	}
-}
-
-func (p *parser) returnStatement() ast.Statement {
-	Return := p.previous()
-	var expr ast.Expression
-	if p.isCurrentFunctionBool {
-		expr = p.assignRhs()
-	} else {
-		expr = p.expression()
-	}
-
-	p.consume(token.ZURÜCK, token.DOT)
-	rnge := token.NewRange(Return, p.previous())
-	if p.currentFunction == "" {
-		p.err(ddperror.SEM_GLOBAL_RETURN, rnge, ddperror.MSG_GLOBAL_RETURN)
-	}
-	return &ast.ReturnStmt{
-		Range:  rnge,
-		Func:   p.currentFunction,
-		Return: *Return,
-		Value:  expr,
-	}
-}
-
-func (p *parser) voidReturnOrBreak() ast.Statement {
-	Leave := p.previous()
-	p.consume(token.DIE)
-	if p.match(token.SCHLEIFE) {
-		p.consume(token.DOT)
-		return &ast.BreakContinueStmt{
-			Range: token.NewRange(Leave, p.previous()),
-			Tok:   *Leave,
-		}
-	}
-
-	p.consume(token.FUNKTION, token.DOT)
-	rnge := token.NewRange(Leave, p.previous())
-	if p.currentFunction == "" {
-		p.err(ddperror.SEM_GLOBAL_RETURN, rnge, ddperror.MSG_GLOBAL_RETURN)
-	}
-	return &ast.ReturnStmt{
-		Range:  token.NewRange(Leave, p.previous()),
-		Func:   p.currentFunction,
-		Return: *Leave,
-		Value:  nil,
-	}
-}
-
-func (p *parser) continueStatement() ast.Statement {
-	Continue := p.previous()
-	p.consume(token.MIT, token.DER, token.SCHLEIFE, token.FORT, token.DOT)
-	return &ast.BreakContinueStmt{
-		Range: token.NewRange(Continue, p.previous()),
-		Tok:   *Continue,
-	}
-}
-
-func (p *parser) blockStatement(symbols *ast.SymbolTable) ast.Statement {
-	colon := p.previous()
-	if p.peek().Line() <= colon.Line() {
-		p.err(ddperror.SYN_UNEXPECTED_TOKEN, p.peek().Range, "Nach einem Doppelpunkt muss eine neue Zeile beginnen")
-	}
-	statements := make([]ast.Statement, 0)
-	indent := colon.Indent + 1
-
-	if symbols == nil {
-		symbols = p.newScope()
-	}
-	p.setScope(symbols)
-	for p.peek().Indent >= indent && !p.atEnd() {
-		if stmt := p.checkedDeclaration(); stmt != nil {
-			statements = append(statements, stmt)
-		}
-	}
-	p.exitScope()
-
-	return &ast.BlockStmt{
-		Range:      token.NewRange(colon, p.previous()),
-		Colon:      *colon,
-		Statements: statements,
-		Symbols:    symbols,
-	}
-}
-
-func (p *parser) expressionStatement() ast.Statement {
-	return p.finishStatement(&ast.ExprStmt{Expr: p.expression()})
-}
-
-// attempts to parse an expression but returns a possible error
-func (p *parser) expressionOrErr() (ast.Expression, *ddperror.Error) {
-	errHndl := p.errorHandler
-
-	var err *ddperror.Error
-	p.errorHandler = func(e ddperror.Error) {
-		err = &e
-	}
-	expr := p.expression()
-	p.errorHandler = errHndl
-	return expr, err
-}
-
-// entry for expression parsing
-func (p *parser) expression() ast.Expression {
-	return p.boolOR()
-}
-
-func (p *parser) boolOR() ast.Expression {
-	expr := p.boolAND()
-	for p.match(token.ODER) {
-		tok := p.previous()
-		rhs := p.boolAND()
-		expr = &ast.BinaryExpr{
-			Range: token.Range{
-				Start: expr.GetRange().Start,
-				End:   rhs.GetRange().End,
-			},
-			Tok:      *tok,
-			Lhs:      expr,
-			Operator: ast.BIN_OR,
-			Rhs:      rhs,
-		}
-	}
-	return expr
-}
-
-func (p *parser) boolAND() ast.Expression {
-	expr := p.bitwiseOR()
-	for p.match(token.UND) {
-		tok := p.previous()
-		rhs := p.bitwiseOR()
-		expr = &ast.BinaryExpr{
-			Range: token.Range{
-				Start: expr.GetRange().Start,
-				End:   rhs.GetRange().End,
-			},
-			Tok:      *tok,
-			Lhs:      expr,
-			Operator: ast.BIN_AND,
-			Rhs:      rhs,
-		}
-	}
-	return expr
-}
-
-func (p *parser) bitwiseOR() ast.Expression {
-	expr := p.bitwiseXOR()
-	for p.matchN(token.LOGISCH, token.ODER) {
-		tok := p.previous()
-		rhs := p.bitwiseXOR()
-		expr = &ast.BinaryExpr{
-			Range: token.Range{
-				Start: expr.GetRange().Start,
-				End:   rhs.GetRange().End,
-			},
-			Tok:      *tok,
-			Lhs:      expr,
-			Operator: ast.BIN_LOGIC_OR,
-			Rhs:      rhs,
-		}
-	}
-	return expr
-}
-
-func (p *parser) bitwiseXOR() ast.Expression {
-	expr := p.bitwiseAND()
-	for p.matchN(token.LOGISCH, token.KONTRA) {
-		tok := p.previous()
-		rhs := p.bitwiseAND()
-		expr = &ast.BinaryExpr{
-			Range: token.Range{
-				Start: expr.GetRange().Start,
-				End:   rhs.GetRange().End,
-			},
-			Tok:      *tok,
-			Lhs:      expr,
-			Operator: ast.BIN_LOGIC_XOR,
-			Rhs:      rhs,
-		}
-	}
-	return expr
-}
-
-func (p *parser) bitwiseAND() ast.Expression {
-	expr := p.equality()
-	for p.matchN(token.LOGISCH, token.UND) {
-		tok := p.previous()
-		rhs := p.equality()
-		expr = &ast.BinaryExpr{
-			Range: token.Range{
-				Start: expr.GetRange().Start,
-				End:   rhs.GetRange().End,
-			},
-			Tok:      *tok,
-			Lhs:      expr,
-			Operator: ast.BIN_LOGIC_AND,
-			Rhs:      rhs,
-		}
-	}
-	return expr
-}
-
-func (p *parser) equality() ast.Expression {
-	expr := p.comparison()
-	for p.match(token.GLEICH, token.UNGLEICH) {
-		tok := p.previous()
-		rhs := p.comparison()
-		operator := ast.BIN_EQUAL
-		if tok.Type == token.UNGLEICH {
-			operator = ast.BIN_UNEQUAL
-		}
-		expr = &ast.BinaryExpr{
-			Range: token.Range{
-				Start: expr.GetRange().Start,
-				End:   rhs.GetRange().End,
-			},
-			Tok:      *tok,
-			Lhs:      expr,
-			Operator: operator,
-			Rhs:      rhs,
-		}
-		p.consume(token.IST)
-	}
-	return expr
-}
-
-func (p *parser) comparison() ast.Expression {
-	expr := p.bitShift()
-	for p.match(token.GRÖßER, token.KLEINER, token.ZWISCHEN) {
-		tok := p.previous()
-		if tok.Type == token.ZWISCHEN {
-			mid := p.bitShift()
-			p.consume(token.UND)
-			rhs := p.bitShift()
-
-			// expr > mid && expr < rhs
-			expr = &ast.TernaryExpr{
-				Range: token.Range{
-					Start: expr.GetRange().Start,
-					End:   rhs.GetRange().End,
-				},
-				Lhs:      expr,
-				Mid:      mid,
-				Rhs:      rhs,
-				Operator: ast.TER_BETWEEN,
-			}
-		} else {
-			operator := ast.BIN_GREATER
-			if tok.Type == token.KLEINER {
-				operator = ast.BIN_LESS
-			}
-			p.consume(token.ALS)
-			if p.match(token.COMMA) {
-				p.consume(token.ODER)
-				if tok.Type == token.GRÖßER {
-					operator = ast.BIN_GREATER_EQ
-				} else {
-					operator = ast.BIN_LESS_EQ
-				}
-			}
-
-			rhs := p.bitShift()
-			expr = &ast.BinaryExpr{
-				Range: token.Range{
-					Start: expr.GetRange().Start,
-					End:   rhs.GetRange().End,
-				},
-				Tok:      *tok,
-				Lhs:      expr,
-				Operator: operator,
-				Rhs:      rhs,
-			}
-		}
-		p.consume(token.IST)
-	}
-	return expr
-}
-
-func (p *parser) bitShift() ast.Expression {
-	expr := p.term()
-	for p.match(token.UM) {
-		rhs := p.term()
-		p.consume(token.BIT, token.NACH)
-		if !p.match(token.LINKS, token.RECHTS) {
-			p.err(ddperror.SYN_UNEXPECTED_TOKEN, p.peek().Range, ddperror.MsgGotExpected(p.peek().Literal, "Links", "Rechts"))
-			return &ast.BadExpr{
-				Err: p.lastError,
-				Tok: expr.Token(),
-			}
-		}
-		tok := p.previous()
-		operator := ast.BIN_LEFT_SHIFT
-		if tok.Type == token.RECHTS {
-			operator = ast.BIN_RIGHT_SHIFT
-		}
-		expr = &ast.BinaryExpr{
-			Range: token.Range{
-				Start: expr.GetRange().Start,
-				End:   rhs.GetRange().End,
-			},
-			Tok:      *tok,
-			Lhs:      expr,
-			Operator: operator,
-			Rhs:      rhs,
-		}
-		p.consume(token.VERSCHOBEN)
-	}
-	return expr
-}
-
-func (p *parser) term() ast.Expression {
-	expr := p.factor()
-	for p.match(token.PLUS, token.MINUS, token.VERKETTET) {
-		tok := p.previous()
-		operator := ast.BIN_PLUS
-		if tok.Type == token.VERKETTET { // string concatenation
-			p.consume(token.MIT)
-			operator = ast.BIN_CONCAT
-		} else if tok.Type == token.MINUS {
-			operator = ast.BIN_MINUS
-		}
-		rhs := p.factor()
-		expr = &ast.BinaryExpr{
-			Range: token.Range{
-				Start: expr.GetRange().Start,
-				End:   rhs.GetRange().End,
-			},
-			Tok:      *tok,
-			Lhs:      expr,
-			Operator: operator,
-			Rhs:      rhs,
-		}
-	}
-	return expr
-}
-
-func (p *parser) factor() ast.Expression {
-	expr := p.unary()
-	for p.match(token.MAL, token.DURCH, token.MODULO) {
-		tok := p.previous()
-		operator := ast.BIN_MULT
-		if tok.Type == token.DURCH {
-			operator = ast.BIN_DIV
-		} else if tok.Type == token.MODULO {
-			operator = ast.BIN_MOD
-		}
-		rhs := p.unary()
-		expr = &ast.BinaryExpr{
-			Range: token.Range{
-				Start: expr.GetRange().Start,
-				End:   rhs.GetRange().End,
-			},
-			Tok:      *tok,
-			Lhs:      expr,
-			Operator: operator,
-			Rhs:      rhs,
-		}
-	}
-	return expr
-}
-
-func (p *parser) unary() ast.Expression {
-	if expr := p.alias(); expr != nil { // first check for a function call to enable operator overloading
-		return p.power(expr)
-	}
-	// match the correct unary operator
-	if p.match(token.NICHT, token.BETRAG, token.GRÖßE, token.LÄNGE, token.LOGISCH, token.DIE, token.DER, token.DEM) {
-		start := p.previous()
-
-		switch start.Type {
-		case token.DIE:
-			if !p.match(token.GRÖßE, token.LÄNGE) { // nominativ
-				p.decrease() // DIE does not belong to a operator, so maybe it is a function call
-				return p.negate()
-			}
-		case token.DER:
-			if !p.match(token.GRÖßE, token.LÄNGE, token.BETRAG) { // Betrag: nominativ, Größe/Länge: dativ
-				p.decrease() // DER does not belong to a operator, so maybe it is a function call
-				return p.negate()
-			}
-		case token.DEM:
-			if !p.match(token.BETRAG) { // dativ
-				p.decrease() // DEM does not belong to a operator, so maybe it is a function call
-				return p.negate()
-			}
-		case token.LOGISCH:
-			if !p.match(token.NICHT) {
-				p.decrease() // LOGISCH does not belong to a operator, so maybe it is a function call
-				return p.negate()
-			}
-		case token.BETRAG, token.LÄNGE, token.GRÖßE:
-			p.err(ddperror.SYN_UNEXPECTED_TOKEN, start.Range, fmt.Sprintf("Vor '%s' fehlt der Artikel", start))
-		}
-
-		tok := p.previous()
-		operator := ast.UN_ABS
-		switch tok.Type {
-		case token.BETRAG, token.GRÖßE, token.LÄNGE:
-			p.consume(token.VON)
-		case token.NICHT:
-			if p.peekN(-2).Type == token.LOGISCH {
-				operator = ast.UN_LOGIC_NOT
-			}
-		}
-		switch tok.Type {
-		case token.NICHT:
-			if operator != ast.UN_LOGIC_NOT {
-				operator = ast.UN_NOT
-			}
-		case token.GRÖßE:
-			operator = ast.UN_SIZE
-		case token.LÄNGE:
-			operator = ast.UN_LEN
-		}
-		rhs := p.unary()
-		return &ast.UnaryExpr{
-			Range: token.Range{
-				Start: token.NewStartPos(start),
-				End:   rhs.GetRange().End,
-			},
-			Tok:      *tok,
-			Operator: operator,
-			Rhs:      rhs,
-		}
-	}
-	return p.negate()
-}
-
-func (p *parser) negate() ast.Expression {
-	for p.match(token.NEGATE) {
-		tok := p.previous()
-		rhs := p.negate()
-		return &ast.UnaryExpr{
-			Range: token.Range{
-				Start: token.NewStartPos(tok),
-				End:   rhs.GetRange().End,
-			},
-			Tok:      *tok,
-			Operator: ast.UN_NEGATE,
-			Rhs:      rhs,
-		}
-	}
-	return p.power(nil)
-}
-
-// when called from unary() lhs might be a funcCall
-// TODO: check precedence
-func (p *parser) power(lhs ast.Expression) ast.Expression {
-	// TODO: grammar
-	if lhs == nil && p.match(token.DIE, token.DER) {
-		if p.match(token.LOGARITHMUS) {
-			tok := p.previous()
-			p.consume(token.VON)
-			numerus := p.expression()
-			p.consume(token.ZUR, token.BASIS)
-			rhs := p.unary()
-
-			lhs = &ast.BinaryExpr{
-				Range: token.Range{
-					Start: numerus.GetRange().Start,
-					End:   rhs.GetRange().End,
-				},
-				Tok:      *tok,
-				Lhs:      numerus,
-				Operator: ast.BIN_LOG,
-				Rhs:      rhs,
-			}
-		} else {
-			lhs = p.unary()
-			p.consume(token.DOT, token.WURZEL)
-			tok := p.previous()
-			p.consume(token.VON)
-			// root is implemented as pow(degree, 1/radicant)
-			expr := p.unary()
-
-			lhs = &ast.BinaryExpr{
-				Range: token.Range{
-					Start: expr.GetRange().Start,
-					End:   lhs.GetRange().End,
-				},
-				Tok:      *tok,
-				Lhs:      expr,
-				Operator: ast.BIN_POW,
-				Rhs: &ast.BinaryExpr{
-					Lhs: &ast.IntLit{
-						Literal: lhs.Token(),
-						Value:   1,
-					},
-					Tok:      *tok,
-					Operator: ast.BIN_DIV,
-					Rhs:      lhs,
-				},
-			}
-		}
-	}
-
-	lhs = p.slicing(lhs) // make sure postfix operators after a function call are parsed
-
-	for p.match(token.HOCH) {
-		tok := p.previous()
-		rhs := p.unary()
-		lhs = &ast.BinaryExpr{
-			Range: token.Range{
-				Start: lhs.GetRange().Start,
-				End:   rhs.GetRange().End,
-			},
-			Tok:      *tok,
-			Lhs:      lhs,
-			Operator: ast.BIN_POW,
-			Rhs:      rhs,
-		}
-	}
-	return lhs
-}
-
-func (p *parser) slicing(lhs ast.Expression) ast.Expression {
-	lhs = p.indexing(lhs)
-	for p.match(token.IM, token.BIS, token.AB) {
-		switch p.previous().Type {
-		// im Bereich von ... bis ...
-		case token.IM:
-			p.consume(token.BEREICH, token.VON)
-			von := p.previous()
-			mid := p.expression()
-			p.consume(token.BIS)
-			rhs := p.indexing(nil)
-			lhs = &ast.TernaryExpr{
-				Range: token.Range{
-					Start: lhs.GetRange().Start,
-					End:   rhs.GetRange().End,
-				},
-				Tok:      *von,
-				Lhs:      lhs,
-				Mid:      mid,
-				Rhs:      rhs,
-				Operator: ast.TER_SLICE,
-			}
-		// t bis zum n. Element
-		case token.BIS:
-			if !p.match(token.ZUM) {
-				p.decrease()
-				return lhs
-			}
-			rhs := p.expression()
-			lhs = &ast.BinaryExpr{
-				Range: token.Range{
-					Start: lhs.GetRange().Start,
-					End:   token.NewEndPos(p.previous()),
-				},
-				Tok:      rhs.Token(),
-				Lhs:      lhs,
-				Rhs:      rhs,
-				Operator: ast.BIN_SLICE_TO,
-			}
-			p.consume(token.DOT, token.ELEMENT)
-		// t ab dem n. Element
-		case token.AB:
-			p.consume(token.DEM)
-			rhs := p.expression()
-			lhs = &ast.BinaryExpr{
-				Range: token.Range{
-					Start: lhs.GetRange().Start,
-					End:   token.NewEndPos(p.previous()),
-				},
-				Tok:      rhs.Token(),
-				Lhs:      lhs,
-				Rhs:      rhs,
-				Operator: ast.BIN_SLICE_FROM,
-			}
-			p.consume(token.DOT, token.ELEMENT)
-		}
-	}
-	return lhs
-}
-
-func (p *parser) indexing(lhs ast.Expression) ast.Expression {
-	lhs = p.field_access(lhs)
-	for p.match(token.AN) {
-		p.consume(token.DER, token.STELLE)
-		tok := p.previous()
-		rhs := p.field_access(nil)
-		lhs = &ast.BinaryExpr{
-			Range: token.Range{
-				Start: lhs.GetRange().Start,
-				End:   rhs.GetRange().End,
-			},
-			Tok:      *tok,
-			Lhs:      lhs,
-			Operator: ast.BIN_INDEX,
-			Rhs:      rhs,
-		}
-	}
-	return lhs
-}
-
-// x von y von z = x von (y von z)
-
-func (p *parser) field_access(lhs ast.Expression) ast.Expression {
-	lhs = p.type_cast(lhs)
-	for p.match(token.VON) {
-		von := p.previous()
-		rhs := p.field_access(nil) // recursive call to enable x von y von z (right-associative)
-		lhs = &ast.BinaryExpr{
-			Range: token.Range{
-				Start: lhs.GetRange().Start,
-				End:   rhs.GetRange().End,
-			},
-			Tok:      *von,
-			Lhs:      lhs,
-			Operator: ast.BIN_FIELD_ACCESS,
-			Rhs:      rhs,
-		}
-	}
-	return lhs
-}
-
-func (p *parser) type_cast(lhs ast.Expression) ast.Expression {
-	lhs = p.primary(lhs)
-	for p.match(token.ALS) {
-		Type := p.parseType()
-		lhs = &ast.CastExpr{
-			Range: token.Range{
-				Start: lhs.GetRange().Start,
-				End:   token.NewEndPos(p.previous()),
-			},
-			Type: Type,
-			Lhs:  lhs,
-		}
-	}
-
-	return lhs
-}
-
-// when called from power() lhs might be a funcCall
-func (p *parser) primary(lhs ast.Expression) ast.Expression {
-	if lhs != nil {
-		return lhs
-	}
-
-	// funccall has the highest precedence (aliases + operator overloading)
-	lhs = p.alias()
-	if lhs != nil {
-		return lhs
-	}
-
-	switch tok := p.advance(); tok.Type {
-	case token.FALSE:
-		lhs = &ast.BoolLit{Literal: *p.previous(), Value: false}
-	case token.TRUE:
-		lhs = &ast.BoolLit{Literal: *p.previous(), Value: true}
-	case token.INT:
-		lhs = p.parseIntLit()
-	case token.FLOAT:
-		lit := p.previous()
-		if val, err := strconv.ParseFloat(strings.Replace(lit.Literal, ",", ".", 1), 64); err == nil {
-			lhs = &ast.FloatLit{Literal: *lit, Value: val}
-		} else {
-			p.err(ddperror.SYN_MALFORMED_LITERAL, lit.Range, fmt.Sprintf("Das Kommazahlen Literal '%s' kann nicht gelesen werden", lit.Literal))
-			lhs = &ast.FloatLit{Literal: *lit, Value: 0}
-		}
-	case token.CHAR:
-		lit := p.previous()
-		lhs = &ast.CharLit{Literal: *lit, Value: p.parseChar(lit.Literal)}
-	case token.STRING:
-		lit := p.previous()
-		lhs = &ast.StringLit{Literal: *lit, Value: p.parseString(lit.Literal)}
-	case token.LPAREN:
-		lhs = p.grouping()
-	case token.IDENTIFIER:
-		lhs = &ast.Ident{
-			Literal: *p.previous(),
-		}
-	// TODO: grammar
-	case token.EINE, token.EINER: // list literals
-		begin := p.previous()
-		if begin.Type == token.EINER && p.match(token.LEEREN) {
-			typ := p.parseListType()
-			lhs = &ast.ListLit{
-				Tok:    *begin,
-				Range:  token.NewRange(begin, p.previous()),
-				Type:   typ,
-				Values: nil,
-			}
-		} else if p.match(token.LEERE) {
-			typ := p.parseListType()
-			lhs = &ast.ListLit{
-				Tok:    *begin,
-				Range:  token.NewRange(begin, p.previous()),
-				Type:   typ,
-				Values: nil,
-			}
-		} else {
-			p.consume(token.LISTE, token.COMMA, token.DIE, token.AUS)
-			values := append(make([]ast.Expression, 0, 2), p.expression())
-			for p.match(token.COMMA) {
-				values = append(values, p.expression())
-			}
-			p.consume(token.BESTEHT)
-			lhs = &ast.ListLit{
-				Tok:    *begin,
-				Range:  token.NewRange(begin, p.previous()),
-				Values: values,
-			}
-		}
-	default:
-		p.err(ddperror.SYN_UNEXPECTED_TOKEN, p.previous().Range, ddperror.MsgGotExpected(p.previous().Literal, "ein Literal", "ein Name"))
-		lhs = &ast.BadExpr{
-			Err: p.lastError,
-			Tok: *tok,
-		}
-	}
-
-	return lhs
-}
-
-func (p *parser) grouping() ast.Expression {
-	lParen := p.previous()
-	innerExpr := p.expression()
-	p.consume(token.RPAREN)
-
-	return &ast.Grouping{
-		Range:  token.NewRange(lParen, p.previous()),
-		LParen: *lParen,
-		Expr:   innerExpr,
-	}
-}
-
-func (p *parser) alias() ast.Expression {
-	start := p.cur // save start position to restore the state if no alias was recognized
-
-	// used as a map[int]int abusing the fact that node_index is incremental
-	// keys are the indices where start_indices[i] < start_indices[i+1]
-	// example order: 0, 1, 2, 5, 7, 9
-	start_indices := make([]int, 0, 30)
-	matchedAliases := p.aliases.Search(func(node_index int, tok *token.Token) (*token.Token, bool) {
-		// the if statement below is a more efficient map[int]int implementation
-		// abusing the fact that node_index is incremental
-		if node_index < len(start_indices) { // key is already in the map
-			// -1 is a placeholder for an unused keys
-			if i := start_indices[node_index]; i == -1 {
-				start_indices[node_index] = p.cur // assign the value
-			} else {
-				p.cur = i // the value is valid so use it
-			}
-		} else { // key is not in the map
-			// we need to insert n more keys
-			n := node_index - len(start_indices) + 1
-			// placeholder -1 in every key
-			for i := 0; i < n; i++ {
-				start_indices = append(start_indices, -1)
-			}
-			// assign the value to the new key
-			start_indices[node_index] = p.cur
-		}
-
-		if tok.Type == token.ALIAS_PARAMETER {
-			switch t := p.peek(); t.Type {
-			case token.INT, token.FLOAT, token.TRUE, token.FALSE, token.CHAR, token.STRING, token.IDENTIFIER, token.SYMBOL:
-				p.advance()
-				return tok, true
-			case token.NEGATE:
-				p.advance()
-				if !p.match(token.INT, token.FLOAT, token.IDENTIFIER) {
-					return nil, false
-				}
-				return tok, true
-			case token.LPAREN:
-				p.advance()
-				numLparens := 1
-				for numLparens > 0 && !p.atEnd() {
-					switch p.advance().Type {
-					case token.LPAREN:
-						numLparens++
-					case token.RPAREN:
-						numLparens--
-					}
-				}
-				if p.atEnd() {
-					return nil, false
-				}
-				return tok, true
-			}
-		}
-		return p.advance(), true
-	})
-
-	if len(matchedAliases) == 0 { // check if any alias was matched
-		p.cur = start
-		return nil // no alias -> no function call
-	}
-
-	// sort the aliases in descending order
-	// Stable so equal aliases stay in the order they were defined
-	sort.SliceStable(matchedAliases, func(i, j int) bool {
-		return len(matchedAliases[i].GetTokens()) > len(matchedAliases[j].GetTokens())
-	})
-
-	// a argument that was already parsed
-	type cachedArg struct {
-		Arg     ast.Expression   // expression (might be an assignable)
-		Errors  []ddperror.Error // the errors that occured while parsing the argument
-		exprEnd int              // where the expression was over (p.cur for the token after)
-	}
-
-	// a key for a cached argument
-	type cachedArgKey struct {
-		cur         int  // the start pos of that argument
-		isReference bool // wether the argument was parsed with p.assignable() or p.expression()
-	}
-
-	// used for the algorithm below to parse each argument only once
-	cached_args := map[cachedArgKey]*cachedArg{}
-	// attempts to evaluate the arguments for the passed alias and checks if types match
-	// returns nil if argument and parameter types don't match
-	// similar to the alogrithm above
-	// it also returns all errors that might have occured while doing so
-	checkAlias := func(mAlias ast.Alias, typeSensitive bool) (map[string]ast.Expression, []ddperror.Error) {
-		p.cur = start
-		args := map[string]ast.Expression{}
-		reported_errors := make([]ddperror.Error, 0)
-		mAliasTokens := mAlias.GetTokens()
-		mAliasArgs := mAlias.GetArgs()
-
-		for i, l := 0, len(mAliasTokens); i < l && mAliasTokens[i].Type != token.EOF; i++ {
-			tok := &mAliasTokens[i]
-
-			if tok.Type == token.ALIAS_PARAMETER {
-				argName := strings.Trim(tok.Literal, "<>") // remove the <> from the alias parameter
-				paramType := mAliasArgs[argName]           // type of the current parameter
-
-				pType := p.peek().Type
-				// early return if a non-identifier expression is passed as reference
-				if typeSensitive && paramType.IsReference && pType != token.IDENTIFIER && pType != token.LPAREN {
-					return nil, reported_errors
-				}
-
-				// create the key for the argument
-				cached_arg_key := cachedArgKey{cur: p.cur, isReference: paramType.IsReference}
-				cached_arg, ok := cached_args[cached_arg_key]
-
-				if !ok { // if the argument was not already parsed
-					cached_arg = &cachedArg{}
-					exprStart := p.cur
-					isGrouping := false
-					switch pType {
-					case token.INT, token.FLOAT, token.TRUE, token.FALSE, token.CHAR, token.STRING, token.IDENTIFIER:
-						p.advance() // single-token argument
-					case token.NEGATE:
-						p.advance()
-						p.match(token.INT, token.FLOAT, token.IDENTIFIER)
-					case token.LPAREN: // multiple-token arguments must be wrapped in parentheses
-						isGrouping = true
-						p.advance()
-						numLparens := 1
-						for numLparens > 0 && !p.atEnd() {
-							switch p.advance().Type {
-							case token.LPAREN:
-								numLparens++
-							case token.RPAREN:
-								numLparens--
-							}
-						}
-					}
-					cached_arg.exprEnd = p.cur
-
-					tokens := make([]token.Token, p.cur-exprStart, p.cur-exprStart+1)
-					copy(tokens, p.tokens[exprStart:p.cur]) // copy all the tokens of the expression to be able to append the EOF
-					// append the EOF needed for the parser
-					eof := token.Token{Type: token.EOF, Literal: "", Indent: 0, Range: tok.Range, AliasInfo: nil}
-					tokens = append(tokens, eof)
-					argParser := &parser{
-						tokens: tokens,
-						errorHandler: func(err ddperror.Error) {
-							reported_errors = append(reported_errors, err)
-							cached_arg.Errors = append(cached_arg.Errors, err)
-						},
-						module: &ast.Module{
-							FileName: p.module.FileName,
-						},
-						aliases:     p.aliases,
-						resolver:    p.resolver,
-						typechecker: p.typechecker,
-					}
-
-					if paramType.IsReference {
-						argParser.advance() // consume the identifier or LPAREN for assigneable() to work
-						cached_arg.Arg = argParser.assigneable()
-					} else if isGrouping {
-						argParser.advance() // consume the LPAREN for grouping() to work
-						cached_arg.Arg = argParser.grouping()
-					} else {
-						cached_arg.Arg = argParser.expression() // parse the argument
-					}
-					cached_args[cached_arg_key] = cached_arg
-				} else {
-					p.cur = cached_arg.exprEnd // skip the already parsed argument
-					reported_errors = append(reported_errors, cached_arg.Errors...)
-				}
-
-				// check if the argument type matches the prameter type
-
-				// we are in the for loop below, so the types must match
-				// otherwise it doesn't matter
-				if typeSensitive {
-					typ := p.typechecker.EvaluateSilent(cached_arg.Arg) // evaluate the argument
-
-					didMatch := true
-					if typ != paramType.Type {
-						didMatch = false
-					} else if ass, ok := cached_arg.Arg.(*ast.Indexing);             // string-indexings may not be passed as char-reference
-					paramType.IsReference && paramType.Type == ddptypes.BUCHSTABE && // if the parameter is a char-reference
-						ok { // and the argument is a indexing
-						lhs := p.typechecker.EvaluateSilent(ass.Lhs)
-						if lhs == ddptypes.TEXT { // check if the lhs is a string
-							didMatch = false
-						}
-					}
-
-					if !didMatch {
-						return nil, reported_errors
-					}
-				}
-
-				args[argName] = cached_arg.Arg
-				p.decrease() // to not skip a token
-			}
-			p.advance() // ignore non-argument tokens
-		}
-		return args, reported_errors
-	}
-
-	callOrLiteralFromAlias := func(alias ast.Alias, args map[string]ast.Expression) ast.Expression {
-		if fnalias, isFuncAlias := alias.(*ast.FuncAlias); isFuncAlias {
-			return &ast.FuncCall{
-				Range: token.NewRange(&p.tokens[start], p.previous()),
-				Tok:   p.tokens[start],
-				Name:  fnalias.Func.Name(),
-				Func:  fnalias.Func,
-				Args:  args,
-			}
-		}
-
-		stralias := alias.(*ast.StructAlias)
-		return &ast.StructLiteral{
-			Range:  token.NewRange(&p.tokens[start], p.previous()),
-			Tok:    p.tokens[start],
-			Struct: stralias.Struct,
-			Args:   args,
-		}
-	}
-
-	// search for the longest possible alias whose parameter types match
-	for i := range matchedAliases {
-		if args, errs := checkAlias(matchedAliases[i], true); args != nil {
-			// log the errors that occured while parsing
-			apply(p.errorHandler, errs)
-			return callOrLiteralFromAlias(matchedAliases[i], args)
-		}
-	}
-
-	// no alias matched the type requirements
-	// so we take the longest one (most likely to be wanted)
-	// and "call" it so that the typechecker will report
-	// errors for the arguments
-	mostFitting := matchedAliases[0]
-	args, errs := checkAlias(mostFitting, false)
-
-	// log the errors that occured while parsing
-	apply(p.errorHandler, errs)
-
-	return callOrLiteralFromAlias(mostFitting, args)
-}
-
-// either ast.Ident, ast.Indexing or ast.FieldAccess
-// p.previous() must be of Type token.IDENTIFIER or token.LPAREN
-// TODO: fix precedence with braces
-func (p *parser) assigneable() ast.Assigneable {
-	var assigneable_impl func(bool) ast.Assigneable
-	assigneable_impl = func(isInFieldAcess bool) ast.Assigneable {
-		isParenthesized := p.previous().Type == token.LPAREN
-		if isParenthesized {
-			p.consume(token.IDENTIFIER)
-		}
-		ident := &ast.Ident{
-			Literal: *p.previous(),
-		}
-		var ass ast.Assigneable = ident
-
-		for p.match(token.VON) {
-			if p.match(token.IDENTIFIER) {
-				rhs := assigneable_impl(true)
-				ass = &ast.FieldAccess{
-					Rhs:   rhs,
-					Field: ident,
-				}
-			} else {
-				p.consume(token.LPAREN)
-				rhs := assigneable_impl(false)
-				ass = &ast.FieldAccess{
-					Rhs:   rhs,
-					Field: ident,
-				}
-			}
-		}
-
-		if !isInFieldAcess {
-			for p.match(token.AN) {
-				p.consume(token.DER, token.STELLE)
-				index := p.unary() // TODO: check if this can stay p.expression or if p.unary is better
-				ass = &ast.Indexing{
-					Lhs:   ass,
-					Index: index,
-				}
-				if !p.match(token.COMMA) {
-					break
-				}
-			}
-		}
-
-		if isParenthesized {
-			p.consume(token.RPAREN)
-		}
-		return ass
-	}
-	return assigneable_impl(false)
-}
-
-/*** Helper functions ***/
-
-// helper to parse ddp chars with escape sequences
-func (p *parser) parseChar(s string) (r rune) {
-	lit := strings.TrimPrefix(strings.TrimSuffix(s, "'"), "'") // remove the ''
-	switch utf8.RuneCountInString(lit) {
-	case 1: // a single character can just be returned
-		r, _ = utf8.DecodeRuneInString(lit)
-		return r
-	case 2: // two characters means \ something, the scanner would have errored otherwise
-		r, _ := utf8.DecodeLastRuneInString(lit)
-		switch r {
-		case 'a':
-			r = '\a'
-		case 'b':
-			r = '\b'
-		case 'n':
-			r = '\n'
-		case 'r':
-			r = '\r'
-		case 't':
-			r = '\t'
-		case '\'':
-			r = '\''
-		case '\\':
-		default:
-			p.err(ddperror.SYN_MALFORMED_LITERAL, p.previous().Range, fmt.Sprintf("Ungültige Escape Sequenz '\\%s' im Buchstaben Literal", string(r)))
-		}
-		return r
-	}
-	return -1
-}
-
-// helper to parse ddp strings with escape sequences
-func (p *parser) parseString(s string) string {
-	str := strings.TrimPrefix(strings.TrimSuffix(s, "\""), "\"") // remove the ""
-
-	for i, w := 0, 0; i < len(str); i += w {
-		var r rune
-		r, w = utf8.DecodeRuneInString(str[i:])
-		if r == '\\' {
-			seq, w2 := utf8.DecodeRuneInString(str[i+w:])
-			switch seq {
-			case 'a':
-				seq = '\a'
-			case 'b':
-				seq = '\b'
-			case 'n':
-				seq = '\n'
-			case 'r':
-				seq = '\r'
-			case 't':
-				seq = '\t'
-			case '"':
-			case '\\':
-			default:
-				p.err(ddperror.SYN_MALFORMED_LITERAL, p.previous().Range, fmt.Sprintf("Ungültige Escape Sequenz '\\%s' im Text Literal", string(seq)))
-				continue
-			}
-
-			str = str[:i] + string(seq) + str[i+w+w2:]
-		}
-	}
-
-	return str
-}
-
-func (p *parser) parseIntLit() *ast.IntLit {
-	lit := p.previous()
-	if val, err := strconv.ParseInt(lit.Literal, 10, 64); err == nil {
-		return &ast.IntLit{Literal: *lit, Value: val}
-	} else {
-		p.err(ddperror.SYN_MALFORMED_LITERAL, lit.Range, fmt.Sprintf("Das Zahlen Literal '%s' kann nicht gelesen werden", lit.Literal))
-		return &ast.IntLit{Literal: *lit, Value: 0}
-	}
-}
-
-// wether the next token indicates a typename
-func (p *parser) isTypeName(t *token.Token) bool {
-	switch t.Type {
-	case token.ZAHL, token.KOMMAZAHL, token.WAHRHEITSWERT, token.BUCHSTABE, token.TEXT,
-		token.ZAHLEN, token.KOMMAZAHLEN, token.BUCHSTABEN:
-		return true
-	case token.IDENTIFIER:
-		_, exists := p.typeNames[t.Literal]
-		return exists
-	}
-	return false
-}
-
-// converts a TokenType to a Type
-func (p *parser) tokenTypeToType(t token.TokenType) ddptypes.Type {
-	switch t {
-	case token.NICHTS:
-		return ddptypes.VoidType{}
-	case token.ZAHL:
-		return ddptypes.ZAHL
-	case token.KOMMAZAHL:
-		return ddptypes.KOMMAZAHL
-	case token.WAHRHEITSWERT:
-		return ddptypes.WAHRHEITSWERT
-	case token.BUCHSTABE:
-		return ddptypes.BUCHSTABE
-	case token.TEXT:
-		return ddptypes.TEXT
-	}
-	p.panic("invalid TokenType (%d)", t)
-	return ddptypes.VoidType{} // unreachable
-}
-
-// parses tokens into a DDPType
-// expects the next token to be the start of the type
-// returns nil and errors if no typename was found
-func (p *parser) parseType() ddptypes.Type {
-	if !p.match(token.ZAHL, token.KOMMAZAHL, token.WAHRHEITSWERT, token.BUCHSTABE,
-		token.TEXT, token.ZAHLEN, token.KOMMAZAHLEN, token.BUCHSTABEN, token.IDENTIFIER) {
-		p.err(ddperror.SYN_EXPECTED_TYPENAME, p.peek().Range, ddperror.MsgGotExpected(p.peek().Literal, "ein Typname"))
-		return nil
-	}
-
-	switch p.previous().Type {
-	case token.ZAHL, token.KOMMAZAHL, token.BUCHSTABE:
-		return p.tokenTypeToType(p.previous().Type)
-	case token.WAHRHEITSWERT, token.TEXT:
-		if !p.match(token.LISTE) {
-			return p.tokenTypeToType(p.previous().Type)
-		}
-		return ddptypes.ListType{Underlying: p.tokenTypeToType(p.peekN(-2).Type)}
-	case token.ZAHLEN:
-		p.consume(token.LISTE)
-		return ddptypes.ListType{Underlying: ddptypes.ZAHL}
-	case token.KOMMAZAHLEN:
-		p.consume(token.LISTE)
-		return ddptypes.ListType{Underlying: ddptypes.KOMMAZAHL}
-	case token.BUCHSTABEN:
-		if p.peekN(-2).Type == token.EINEN || p.peekN(-2).Type == token.JEDEN { // edge case in function return types and for-range loops
-			return ddptypes.BUCHSTABE
-		}
-		p.consume(token.LISTE)
-		return ddptypes.ListType{Underlying: ddptypes.BUCHSTABE}
-	case token.IDENTIFIER:
-		if Type, exists := p.typeNames[p.previous().Literal]; exists {
-			if p.match(token.LISTE) {
-				return ddptypes.ListType{Underlying: Type}
-			}
-			return Type
-		}
-		p.err(ddperror.SYN_EXPECTED_TYPENAME, p.peek().Range, ddperror.MsgGotExpected(p.peek().Literal, "ein Typname"))
-	}
-
-	return nil // unreachable
-}
-
-// parses tokens into a DDPType which must be a list type
-// expects the next token to be the start of the type
-// returns VoidList and errors if no typename was found
-// returns a ddptypes.ListType
-func (p *parser) parseListType() ddptypes.ListType {
-	if !p.match(token.WAHRHEITSWERT, token.TEXT, token.ZAHLEN, token.KOMMAZAHLEN, token.BUCHSTABEN, token.IDENTIFIER) {
-		p.err(ddperror.SYN_EXPECTED_TYPENAME, p.peek().Range, ddperror.MsgGotExpected(p.peek().Literal, "ein Listen-Typname"))
-		return ddptypes.ListType{Underlying: ddptypes.VoidType{}} // void indicates error
-	}
-
-	result := ddptypes.ListType{Underlying: ddptypes.VoidType{}} // void indicates error
-	switch p.previous().Type {
-	case token.WAHRHEITSWERT, token.TEXT:
-		result = ddptypes.ListType{Underlying: p.tokenTypeToType(p.previous().Type)}
-	case token.ZAHLEN:
-		result = ddptypes.ListType{Underlying: ddptypes.ZAHL}
-	case token.KOMMAZAHLEN:
-		result = ddptypes.ListType{Underlying: ddptypes.KOMMAZAHL}
-	case token.BUCHSTABEN:
-		result = ddptypes.ListType{Underlying: ddptypes.BUCHSTABE}
-	case token.IDENTIFIER:
-		if Type, exists := p.typeNames[p.previous().Literal]; exists {
-			result = ddptypes.ListType{Underlying: Type}
-		} else {
-			p.err(ddperror.SYN_EXPECTED_TYPENAME, p.previous().Range, ddperror.MsgGotExpected(p.previous().Literal, "ein Listen-Typname"))
-		}
-	}
-	p.consume(token.LISTE)
-
-	return result
-}
-
-// parses tokens into a DDPType and returns wether the type is a reference type
-// expects the next token to be the start of the type
-// returns nil and errors if no typename was found
-func (p *parser) parseReferenceType() (ddptypes.Type, bool) {
-	if !p.match(token.ZAHL, token.KOMMAZAHL, token.WAHRHEITSWERT, token.BUCHSTABE,
-		token.TEXT, token.ZAHLEN, token.KOMMAZAHLEN, token.BUCHSTABEN, token.IDENTIFIER) {
-		p.err(ddperror.SYN_EXPECTED_TYPENAME, p.peek().Range, ddperror.MsgGotExpected(p.peek().Literal, "ein Typname"))
-		return nil, false // void indicates error
-	}
-
-	switch p.previous().Type {
-	case token.ZAHL, token.KOMMAZAHL, token.BUCHSTABE:
-		return p.tokenTypeToType(p.previous().Type), false
-	case token.WAHRHEITSWERT, token.TEXT:
-		if p.match(token.LISTE) {
-			return ddptypes.ListType{Underlying: p.tokenTypeToType(p.peekN(-2).Type)}, false
-		} else if p.match(token.LISTEN) {
-			if !p.consume(token.REFERENZ) {
-				// report the error on the REFERENZ token, but still advance
-				// because there is a valid token afterwards
-				p.advance()
-			}
-			return ddptypes.ListType{Underlying: p.tokenTypeToType(p.peekN(-3).Type)}, true
-		} else if p.match(token.REFERENZ) {
-			return p.tokenTypeToType(p.peekN(-2).Type), true
-		}
-		return p.tokenTypeToType(p.previous().Type), false
-	case token.ZAHLEN:
-		if p.match(token.LISTE) {
-			return ddptypes.ListType{Underlying: ddptypes.ZAHL}, false
-		} else if p.match(token.LISTEN) {
-			p.consume(token.REFERENZ)
-			return ddptypes.ListType{Underlying: ddptypes.ZAHL}, true
-		}
-		p.consume(token.REFERENZ)
-		return ddptypes.ZAHL, true
-	case token.KOMMAZAHLEN:
-		if p.match(token.LISTE) {
-			return ddptypes.ListType{Underlying: ddptypes.KOMMAZAHL}, false
-		} else if p.match(token.LISTEN) {
-			p.consume(token.REFERENZ)
-			return ddptypes.ListType{Underlying: ddptypes.KOMMAZAHL}, true
-		}
-		p.consume(token.REFERENZ)
-		return ddptypes.KOMMAZAHL, true
-	case token.BUCHSTABEN:
-		if p.match(token.LISTE) {
-			return ddptypes.ListType{Underlying: ddptypes.BUCHSTABE}, false
-		} else if p.match(token.LISTEN) {
-			p.consume(token.REFERENZ)
-			return ddptypes.ListType{Underlying: ddptypes.BUCHSTABE}, true
-		}
-		p.consume(token.REFERENZ)
-		return ddptypes.BUCHSTABE, true
-	case token.IDENTIFIER:
-		if Type, exists := p.typeNames[p.previous().Literal]; exists {
-			if p.match(token.LISTE) {
-				return ddptypes.ListType{Underlying: Type}, false
-			} else if p.match(token.LISTEN) {
-				if !p.consume(token.REFERENZ) {
-					// report the error on the REFERENZ token, but still advance
-					// because there is a valid token afterwards
-					p.advance()
-				}
-				return ddptypes.ListType{Underlying: Type}, true
-			} else if p.match(token.REFERENZ) {
-				return Type, true
-			}
-
-			return Type, false
-		}
-		p.err(ddperror.SYN_EXPECTED_TYPENAME, p.peekN(-2).Range, ddperror.MsgGotExpected(p.peek().Literal, "ein Listen-Typname"))
-	}
-
-	return nil, false // unreachable
-}
-
-// parses tokens into a DDPType
-// unlike parseType it may return void
-// the error return is ILLEGAL
-func (p *parser) parseReturnType() ddptypes.Type {
-	getArticle := func(gender ddptypes.GrammaticalGender) token.TokenType {
-		switch gender {
-		case ddptypes.MASKULIN:
-			return token.EINEN
-		case ddptypes.FEMININ:
-			return token.EINE
-		case ddptypes.NEUTRUM:
-			return token.EIN
-		}
-		return token.ILLEGAL // unreachable
-	}
-
-	if p.match(token.NICHTS) {
-		return ddptypes.VoidType{}
-	}
-	p.consumeAny(token.EINEN, token.EINE, token.EIN)
-	tok := p.previous()
-	typ := p.parseType()
-	if typ == nil {
-		return typ // prevent the crash from the if below
-	}
-	if article := getArticle(typ.Gender()); article != tok.Type {
-		p.err(ddperror.SYN_GENDER_MISMATCH, tok.Range, fmt.Sprintf("Falscher Artikel, meintest du %s?", article))
-	}
-	return typ
-}
-
-// returns the current scope of the parser, resolver and typechecker
-func (p *parser) scope() *ast.SymbolTable {
-	// same pointer as the one of the typechecker
-	return p.resolver.CurrentTable
-}
-
-// create a sub-scope of the current scope
-func (p *parser) newScope() *ast.SymbolTable {
-	return ast.NewSymbolTable(p.resolver.CurrentTable)
-}
-
-// set the current scope for the resolver and typechecker
-func (p *parser) setScope(symbols *ast.SymbolTable) {
-	p.resolver.CurrentTable, p.typechecker.CurrentTable = symbols, symbols
-}
-
-// exit the current scope of the resolver and typechecker
-func (p *parser) exitScope() {
-	p.resolver.CurrentTable, p.typechecker.CurrentTable = p.resolver.CurrentTable.Enclosing, p.typechecker.CurrentTable.Enclosing
-}
-
-// if the current tokenType is contained in types, advance
-// returns wether we advanced or not
-func (p *parser) match(types ...token.TokenType) bool {
-	for _, t := range types {
-		if p.check(t) {
-			p.advance()
-			return true
-		}
-	}
-	return false
-}
-
-// if the given sequence of tokens is matched, advance
-// returns wether we advance or not
-func (p *parser) matchN(types ...token.TokenType) bool {
-	for i, t := range types {
-		if p.peekN(i).Type != t {
-			return false
-		}
-	}
-
-	for i := range types {
-		_ = i
-		p.advance()
-	}
-
-	return true
-}
-
-// if the current token is of type t advance, otherwise error
-func (p *parser) consume1(t token.TokenType) bool {
-	if p.check(t) {
-		p.advance()
-		return true
-	}
-
-	p.err(ddperror.SYN_UNEXPECTED_TOKEN, p.peek().Range, ddperror.MsgGotExpected(p.peek().Literal, t))
-	return false
-}
-
-// consume a series of tokens
-func (p *parser) consume(t ...token.TokenType) bool {
-	for _, v := range t {
-		if !p.consume1(v) {
-			return false
-		}
-	}
-	return true
-}
-
-// same as consume but tolerates multiple tokenTypes
-func (p *parser) consumeAny(tokenTypes ...token.TokenType) bool {
-	for _, v := range tokenTypes {
-		if p.check(v) {
-			p.advance()
-			return true
-		}
-	}
-
-	p.err(ddperror.SYN_UNEXPECTED_TOKEN, p.peek().Range, ddperror.MsgGotExpected(p.peek().Literal, toInterfaceSlice[token.TokenType, any](tokenTypes)...))
-	return false
-}
-
-func (p *parser) errVal(err ddperror.Error) {
-	if !p.panicMode {
-		p.panicMode = true
-		p.lastError = err
-		p.errorHandler(p.lastError)
-	}
-=======
->>>>>>> 7826adaa
 }
 
 // helper to report errors and enter panic mode

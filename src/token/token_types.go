package token

const (
	ILLEGAL TokenType = iota
	EOF
	IDENTIFIER
	ALIAS_PARAMETER // <x> only found in function aliases
	COMMENT         // [...]

	INT    // 1 2
	FLOAT  // 2,2 3,4
	STRING // "hallo" "hi\n"
	CHAR   // 'H' 'ü'
	TRUE   // wahr
	FALSE  // falsch

	PLUS         // plus
	MINUS        // minus
	MAL          // mal
	DURCH        // durch
	MODULO       // modulo
	HOCH         // hoch
	WURZEL       // (n.) Wurzel (von)
	BETRAG       // Betrag (von)
	UND          // und
	ODER         // oder
	NICHT        // nicht
	GLEICH       // gleich
	UNGLEICH     // ungleich
	KLEINER      // kleiner (als)
	GRÖßER       // größer (als)(, oder) groesser (als)(, oder)
	NEGATE       // -
	IST          // ist
	LINKS        // links
	RECHTS       // rechts
	GRÖßE        // Größe von
	LÄNGE        // Länge von
	KONTRA       // kontra
	VERKETTET    // verkettet mit
	ERHÖHE       // +=
	VERRINGERE   // -=
	VERVIELFACHE // *=
	TEILE        // /=
	VERSCHIEBE   // >>= <<=
	NEGIERE      // x = !x ~=
	LOGARITHMUS
	ZUR
	BASIS

	DER
	DIE
	VON
	ALS
	WENN
	DANN
	ABER
	SONST
	SOLANGE
	FÜR
	JEDE
	JEDEN
	JEDES
	BIS
	MIT
	SCHRITTGRÖßE
	ZAHL
	ZAHLEN
	KOMMAZAHL
	KOMMAZAHLEN
	BOOLEAN
	BUCHSTABE
	BUCHSTABEN
	TEXT
	LISTE
	LISTEN
	REFERENZ
	FUNKTION
	BINDE
	EIN
	GIB
	ZURÜCK
	NICHTS
	UM
	BIT
	NACH
	VERSCHOBEN
	LOGISCH
	MACHE
	WIEDERHOLE
	DEM
	PARAMETER
	DEN
	PARAMETERN
	VOM
	TYP
	GIBT
	EINE
	EINEN
	MACHT
	KANN
	SO
	BENUTZT
	WERDEN
	SPEICHERE
	DAS
	ERGEBNIS
	IN
	AN
	STELLE
	VONBIS
	DEFINIERT
	LEERE
	LEEREN
	AUS
	BESTEHT
	EINER
	VERLASSE
	COUNT_MAL
	ALIAS
	STEHT
	OEFFENTLICHE
	OEFFENTLICHEN
	WIR
	NENNEN
	KOMBINATION
	STANDARDWERT
	ERSTELLEN
	SIE
	FAHRE
	SCHLEIFE
	FORT
<<<<<<< HEAD
	IM
	BEREICH
=======
	AB
	ZUM
	ELEMENT
>>>>>>> 05ad5f8c

	DOT    // .
	COMMA  // ,
	COLON  // :
	LPAREN // (
	RPAREN // )
)

var tokenStrings = [...]string{
	ILLEGAL:         "ILLEGAL",
	EOF:             "EOF",
	IDENTIFIER:      "ein Name",
	ALIAS_PARAMETER: "ein Alias Parameter",
	COMMENT:         "ein Kommentar",

	INT:    "eine Zahl",
	FLOAT:  "eine Kommazahl",
	STRING: "ein Text",
	CHAR:   "ein Buchstabe",
	TRUE:   "wahr",
	FALSE:  "falsch",

	PLUS:         "plus",
	MINUS:        "minus",
	MAL:          "mal",
	DURCH:        "durch",
	MODULO:       "modulo",
	HOCH:         "hoch",
	WURZEL:       "Wurzel",
	BETRAG:       "Betrag",
	UND:          "und",
	ODER:         "oder",
	NICHT:        "nicht",
	GLEICH:       "gleich",
	UNGLEICH:     "ungleich",
	KLEINER:      "kleiner",
	GRÖßER:       "größer",
	NEGATE:       "-",
	IST:          "ist",
	LINKS:        "Links",
	RECHTS:       "Rechts",
	GRÖßE:        "Größe",
	LÄNGE:        "Länge",
	KONTRA:       "kontr",
	VERKETTET:    "verkettet",
	ERHÖHE:       "Erhöhe",
	VERRINGERE:   "Verringere",
	VERVIELFACHE: "Vervielfache",
	TEILE:        "Teile",
	VERSCHIEBE:   "Verschiebe",
	NEGIERE:      "Negiere",
	LOGARITHMUS:  "Logarithmus",
	ZUR:          "zur",
	BASIS:        "Basis",

	DER:           "der",
	DIE:           "die",
	VON:           "von",
	ALS:           "als",
	WENN:          "wenn",
	DANN:          "dann",
	ABER:          "aber",
	SONST:         "sonst",
	SOLANGE:       "solange",
	FÜR:           "für",
	JEDE:          "jede",
	JEDEN:         "jeden",
	JEDES:         "jedes",
	BIS:           "bis",
	MIT:           "mit",
	SCHRITTGRÖßE:  "Schrittgröße",
	ZAHL:          "Zahl",
	ZAHLEN:        "Zahlen",
	KOMMAZAHL:     "Kommazahl",
	KOMMAZAHLEN:   "Kommazahlen",
	BOOLEAN:       "Boolean",
	BUCHSTABE:     "Buchstabe",
	BUCHSTABEN:    "Buchstaben",
	TEXT:          "Text",
	LISTE:         "Liste",
	LISTEN:        "Listen",
	REFERENZ:      "Referenz",
	FUNKTION:      "Funktion",
	BINDE:         "Binde",
	EIN:           "ein",
	GIB:           "Gib",
	ZURÜCK:        "zurück",
	NICHTS:        "nichts",
	UM:            "um",
	BIT:           "Bit",
	NACH:          "nach",
	VERSCHOBEN:    "verschoben",
	LOGISCH:       "logisch",
	MACHE:         "mache",
	WIEDERHOLE:    "wiederhole",
	DEM:           "dem",
	PARAMETER:     "Parameter",
	DEN:           "den",
	PARAMETERN:    "Parametern",
	VOM:           "vom",
	TYP:           "Typ",
	GIBT:          "gibt",
	EINE:          "eine",
	EINEN:         "einen",
	MACHT:         "macht",
	KANN:          "kann",
	SO:            "so",
	BENUTZT:       "benutzt",
	WERDEN:        "werden",
	SPEICHERE:     "Speichere",
	DAS:           "das",
	ERGEBNIS:      "Ergebnis",
	IN:            "in",
	AN:            "an",
	STELLE:        "Stelle",
	VONBIS:        "von bis", // as operator
	DEFINIERT:     "definiert",
	LEERE:         "leere",
	LEEREN:        "leeren",
	AUS:           "aus",
	BESTEHT:       "besteht",
	EINER:         "einer",
	VERLASSE:      "Verlasse",
	COUNT_MAL:     "Mal",
	ALIAS:         "Alias",
	STEHT:         "Steht",
	OEFFENTLICHE:  "öffentliche",
	OEFFENTLICHEN: "öffentlichen",
	WIR:           "Wir",
	NENNEN:        "nennen",
	KOMBINATION:   "Kombination",
	STANDARDWERT:  "Standardwert",
	ERSTELLEN:     "erstellen",
	SIE:           "sie",
	FAHRE:         "Fahre",
	SCHLEIFE:      "Schleife",
	FORT:          "fort",
<<<<<<< HEAD
	IM:            "im",
	BEREICH:       "Bereich",
=======
	AB:            "ab",
	ZUM:           "zum",
	ELEMENT:       "Element",
>>>>>>> 05ad5f8c

	DOT:    ".",
	COMMA:  ",",
	COLON:  ":",
	LPAREN: "(",
	RPAREN: ")",
}

func (t TokenType) String() string {
	return tokenStrings[t]
}

// maps all DDP-keywords to their token-type
// should not be modified!
var KeywordMap = map[string]TokenType{
	"wahr":           TRUE,
	"falsch":         FALSE,
	"plus":           PLUS,
	"minus":          MINUS,
	"mal":            MAL,
	"durch":          DURCH,
	"modulo":         MODULO,
	"hoch":           HOCH,
	"Wurzel":         WURZEL,
	"Betrag":         BETRAG,
	"und":            UND,
	"oder":           ODER,
	"nicht":          NICHT,
	"gleich":         GLEICH,
	"ungleich":       UNGLEICH,
	"kleiner":        KLEINER,
	"größer":         GRÖßER,
	"groesser":       GRÖßER,
	"ist":            IST,
	"der":            DER,
	"die":            DIE,
	"von":            VON,
	"als":            ALS,
	"wenn":           WENN,
	"dann":           DANN,
	"aber":           ABER,
	"sonst":          SONST,
	"solange":        SOLANGE,
	"für":            FÜR,
	"fuer":           FÜR,
	"jede":           JEDE,
	"jeden":          JEDEN,
	"jedes":          JEDES,
	"bis":            BIS,
	"mit":            MIT,
	"Schrittgröße":   SCHRITTGRÖßE,
	"Schrittgroesse": SCHRITTGRÖßE,
	"Zahl":           ZAHL,
	"Zahlen":         ZAHLEN,
	"Kommazahl":      KOMMAZAHL,
	"Kommazahlen":    KOMMAZAHLEN,
	"Boolean":        BOOLEAN,
	"Buchstabe":      BUCHSTABE,
	"Buchstaben":     BUCHSTABEN,
	"Text":           TEXT,
	"Liste":          LISTE,
	"Listen":         LISTEN,
	"Referenz":       REFERENZ,
	"Funktion":       FUNKTION,
	"Binde":          BINDE,
	"ein":            EIN,
	"gib":            GIB,
	"zurück":         ZURÜCK,
	"zurueck":        ZURÜCK,
	"nichts":         NICHTS,
	"um":             UM,
	"Bit":            BIT,
	"nach":           NACH,
	"links":          LINKS,
	"rechts":         RECHTS,
	"verschoben":     VERSCHOBEN,
	"Größe":          GRÖßE,
	"Groesse":        GRÖßE,
	"Länge":          LÄNGE,
	"Laenge":         LÄNGE,
	"kontra":         KONTRA,
	"logisch":        LOGISCH,
	"mache":          MACHE,
	"wiederhole":     WIEDERHOLE,
	"dem":            DEM,
	"Parameter":      PARAMETER,
	"den":            DEN,
	"Parametern":     PARAMETERN,
	"vom":            VOM,
	"Typ":            TYP,
	"gibt":           GIBT,
	"eine":           EINE,
	"einen":          EINEN,
	"macht":          MACHT,
	"kann":           KANN,
	"so":             SO,
	"benutzt":        BENUTZT,
	"werden":         WERDEN,
	"speichere":      SPEICHERE,
	"das":            DAS,
	"Ergebnis":       ERGEBNIS,
	"in":             IN,
	"verkettet":      VERKETTET,
	"erhöhe":         ERHÖHE,
	"erhoehe":        ERHÖHE,
	"verringere":     VERRINGERE,
	"vervielfache":   VERVIELFACHE,
	"teile":          TEILE,
	"verschiebe":     VERSCHIEBE,
	"negiere":        NEGIERE,
	"an":             AN,
	"Stelle":         STELLE,
	"Logarithmus":    LOGARITHMUS,
	"zur":            ZUR,
	"Basis":          BASIS,
	"definiert":      DEFINIERT,
	"leere":          LEERE,
	"leeren":         LEEREN,
	"aus":            AUS,
	"besteht":        BESTEHT,
	"einer":          EINER,
	"verlasse":       VERLASSE,
	"Mal":            COUNT_MAL,
	"Alias":          ALIAS,
	"steht":          STEHT,
	"öffentliche":    OEFFENTLICHE,
	"oeffentliche":   OEFFENTLICHE,
	"öffentlichen":   OEFFENTLICHEN,
	"oeffentlichen":  OEFFENTLICHEN,
	"Wir":            WIR,
	"nennen":         NENNEN,
	"Kombination":    KOMBINATION,
	"Standardwert":   STANDARDWERT,
	"erstellen":      ERSTELLEN,
	"sie":            SIE,
	"fahre":          FAHRE,
	"Schleife":       SCHLEIFE,
	"fort":           FORT,
<<<<<<< HEAD
	"im":             IM,
	"Bereich":        BEREICH,
=======
	"ab":             AB,
	"zum":            ZUM,
	"Element":        ELEMENT,
>>>>>>> 05ad5f8c
}

func KeywordToTokenType(keyword string) TokenType {
	if v, ok := KeywordMap[keyword]; ok {
		return v
	}
	return IDENTIFIER
}<|MERGE_RESOLUTION|>--- conflicted
+++ resolved
@@ -129,14 +129,11 @@
 	FAHRE
 	SCHLEIFE
 	FORT
-<<<<<<< HEAD
 	IM
 	BEREICH
-=======
 	AB
 	ZUM
 	ELEMENT
->>>>>>> 05ad5f8c
 
 	DOT    // .
 	COMMA  // ,
@@ -274,14 +271,11 @@
 	FAHRE:         "Fahre",
 	SCHLEIFE:      "Schleife",
 	FORT:          "fort",
-<<<<<<< HEAD
 	IM:            "im",
 	BEREICH:       "Bereich",
-=======
 	AB:            "ab",
 	ZUM:           "zum",
 	ELEMENT:       "Element",
->>>>>>> 05ad5f8c
 
 	DOT:    ".",
 	COMMA:  ",",
@@ -420,14 +414,11 @@
 	"fahre":          FAHRE,
 	"Schleife":       SCHLEIFE,
 	"fort":           FORT,
-<<<<<<< HEAD
 	"im":             IM,
 	"Bereich":        BEREICH,
-=======
 	"ab":             AB,
 	"zum":            ZUM,
 	"Element":        ELEMENT,
->>>>>>> 05ad5f8c
 }
 
 func KeywordToTokenType(keyword string) TokenType {

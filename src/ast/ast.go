package ast

import (
	"fmt"

	"github.com/DDP-Projekt/Kompilierer/src/ddptypes"
	"github.com/DDP-Projekt/Kompilierer/src/token"
)

// represents an Abstract Syntax Tree for a DDP program
type Ast struct {
	Statements []Statement   // the top level statements
	Comments   []token.Token // all the comments in the source code
	Symbols    *SymbolTable
	Faulty     bool              // set if the ast has any errors (doesn't matter what from which phase they came)
	metadata   map[Node]Metadata // metadata for each node
}

// returns all the metadata attached to the given node
func (ast *Ast) GetMetadata(node Node) (Metadata, bool) {
	md, ok := ast.metadata[node]
	return md, ok
}

// returns the metadata of the given kind attached to the given node
func (ast *Ast) GetMetadataByKind(node Node, kind MetadataKind) (MetadataAttachment, bool) {
	md, ok := ast.GetMetadata(node)
	return md.Attachments[kind], ok
}

// adds metadata to the given node
func (ast *Ast) AddAttachement(node Node, attachment MetadataAttachment) {
	if ast.metadata == nil {
		ast.metadata = make(map[Node]Metadata, 8)
	}

	md := ast.metadata[node]
	if md.Attachments == nil {
		md.Attachments = make(map[MetadataKind]MetadataAttachment)
	}
	md.Attachments[attachment.Kind()] = attachment
	ast.metadata[node] = md
}

// removes metadata of the given kind from the given node
func (ast *Ast) RemoveAttachment(node Node, kind MetadataKind) {
	md, ok := ast.GetMetadata(node)
	if ok {
		delete(md.Attachments, kind)
		ast.metadata[node] = md
	}
}

// returns a string representation of the AST as S-Expressions
func (ast *Ast) String() string {
	printer := &printer{ast: ast}
	for _, stmt := range ast.Statements {
		stmt.Accept(printer)
	}
	return printer.returned
}

// print the AST to stdout
func (ast *Ast) Print() {
	printer := &printer{ast: ast}
	for _, stmt := range ast.Statements {
		stmt.Accept(printer)
	}
	fmt.Println(printer.returned)
}

type (
	// interface for a alias
	// of either a function
	// or a struct constructor
	Alias interface {
		// tokens of the alias
		GetTokens() []token.Token
		// the original string
		GetOriginal() token.Token
		// *FuncDecl or *StructDecl
		Decl() Declaration
		// types of the arguments (used for funcCall parsing)
		GetArgs() map[string]ddptypes.ParameterType
	}

	// wrapper for a function alias
	FuncAlias struct {
		Tokens   []token.Token                     // tokens of the alias
		Original token.Token                       // the original string
		Func     *FuncDecl                         // the function it refers to (if it is used outside a FuncDecl)
		Args     map[string]ddptypes.ParameterType // types of the arguments (used for funcCall parsing)
	}

	// wrapper for a struct alias
	StructAlias struct {
		Tokens   []token.Token            // tokens of the alias
		Original token.Token              // the original string
		Struct   *StructDecl              // the struct decl it refers to
		Args     map[string]ddptypes.Type // types of the arguments (only those that the alias needs)
	}

	// wrapper for a expression alias
	ExpressionAlias struct {
		Tokens      []token.Token   // tokens of the alias
		Original    token.Token     // the original string
		ExprDecl    *ExpressionDecl // the expression decl it refers to
		Args        []string        // names of the arguments (untyped)
		cached_args map[string]ddptypes.ParameterType
	}
)

func (alias *FuncAlias) GetTokens() []token.Token {
	return alias.Tokens
}

func (alias *FuncAlias) GetOriginal() token.Token {
	return alias.Original
}

func (alias *FuncAlias) Decl() Declaration {
	return alias.Func
}

func (alias *FuncAlias) GetArgs() map[string]ddptypes.ParameterType {
	return alias.Args
}

func (alias *StructAlias) GetTokens() []token.Token {
	return alias.Tokens
}

func (alias *StructAlias) GetOriginal() token.Token {
	return alias.Original
}

func (alias *StructAlias) Decl() Declaration {
	return alias.Struct
}

func (alias *StructAlias) GetArgs() map[string]ddptypes.ParameterType {
	paramTypes := make(map[string]ddptypes.ParameterType, len(alias.Args))
	for name, arg := range alias.Args {
		paramTypes[name] = ddptypes.ParameterType{
			Type:        arg,
			IsReference: false,
		}
	}
	return paramTypes
}

func (alias *ExpressionAlias) GetTokens() []token.Token {
	return alias.Tokens
}

func (alias *ExpressionAlias) GetOriginal() token.Token {
	return alias.Original
}

func (alias *ExpressionAlias) Decl() Declaration {
	return alias.ExprDecl
}

func (alias *ExpressionAlias) GetArgs() map[string]ddptypes.ParameterType {
	if alias.cached_args == nil {
		alias.cached_args = map[string]ddptypes.ParameterType{}
		for _, arg := range alias.Args {
			alias.cached_args[arg] = ddptypes.ParameterType{
				Type:        ddptypes.VoidType{},
				IsReference: false,
			}
		}
	}
	return alias.cached_args
}

// holds all information about a single function parameter
type ParameterInfo struct {
	Name    token.Token            // the name token of the parameter
	Type    ddptypes.ParameterType // the type of the parameter or default value if there was an error during parsing
	Comment *token.Token           // the comment token, or nil if none was present
}

// wether the ParameterInfo's type is not the default value (i.e. was not parsed)
func (param *ParameterInfo) HasValidType() bool {
	return param.Type != ddptypes.ParameterType{}
}

// basic Node interfaces
type (
	Node interface {
		fmt.Stringer
		Token() token.Token
		GetRange() token.Range
		Accept(FullVisitor) VisitResult
	}

	Expression interface {
		Node
		expressionNode() // dummy function for the interface
	}

	Statement interface {
		Node
		statementNode() // dummy function for the interface
	}

	Declaration interface {
		Node
		declarationNode()      // dummy function for the interface
		Name() string          // returns the name of the declaration or "" for BadDecls
		Public() bool          // returns wether the declaration is public. always false for BadDecls
		Comment() *token.Token // returns a optional comment
		Module() *Module       // returns the module from which the declaration comes
	}

	// *Ident or *Indexing
	// Nodes that fulfill this interface can be
	// on the left side of an assignement (meaning, variables or references)
	Assigneable interface {
		Expression
		assigneable() // dummy function for the interface
	}
<<<<<<< HEAD
)

// Declarations
type (
	// an invalid Declaration
	BadDecl struct {
		Tok token.Token
		Err ddperror.Error
		Mod *Module
	}

	VarDecl struct {
		Range      token.Range
		CommentTok *token.Token  // optional comment (also contained in ast.Comments)
		Type       ddptypes.Type // type of the variable
		NameTok    token.Token   // identifier name
		IsPublic   bool          // wether the function is marked with öffentliche
		Mod        *Module       // the module in which the variable was declared
		InitVal    Expression    // initial value
	}

	FuncDecl struct {
		Range      token.Range
		CommentTok *token.Token    // optional comment (also contained in ast.Comments)
		Tok        token.Token     // Die
		NameTok    token.Token     // token of the name
		IsPublic   bool            // wether the function is marked with öffentliche
		Mod        *Module         // the module in which the function was declared
		Parameters []ParameterInfo // name, type and comments of parameters
		Type       ddptypes.Type   // return Type, Zahl Kommazahl nichts ...
		Body       *BlockStmt      // nil for extern functions
		ExternFile token.Token     // string literal with filepath (only pesent if Body is nil)
		Aliases    []*FuncAlias
	}

	StructDecl struct {
		Range      token.Range
		CommentTok *token.Token // optional comment (also contained in ast.Comments)
		Tok        token.Token  // Wir
		NameTok    token.Token  // token of the name
		IsPublic   bool         // wether the struct decl is marked with öffentliche
		Mod        *Module      // the module in which the struct was declared
		// Field declarations of the struct in order of declaration
		// only contains *VarDecl and *BadDecl s
		Fields  []Declaration
		Type    *ddptypes.StructType // the type resulting from this decl
		Aliases []*StructAlias       // the constructors of the struct
	}

	// Der Alias ... steht für den Ausdruck ...
	// nothing to do with the Expression type
	ExpressionDecl struct {
		Range        token.Range
		CommentTok   *token.Token       // optional comment (also contained in ast.Comments)
		Tok          token.Token        // Der
		Aliases      []*ExpressionAlias // the aliases
		Expr         Expression         // the expression or nil if it needs reparsing
		Tokens       []token.Token      // if Expr is nil, these tokens need to be reparsed (excluding the final ., which is still included)
		NameTok      *token.Token       // non-nil if an explicit name was given
		AssignedName string             // the internal or given name of the ExpressionDecl
		IsPublic     bool               // wether the expression decl is marked with öffentliche
		Mod          *Module            // the module in which the expression was declared
		Scope        *SymbolTable       // the symbol table of the expression (contains the arguments with void types and the limit)
	}
)

func (decl *BadDecl) String() string        { return "BadDecl" }
func (decl *VarDecl) String() string        { return "VarDecl" }
func (decl *FuncDecl) String() string       { return "FuncDecl" }
func (decl *StructDecl) String() string     { return "StructDecl" }
func (decl *ExpressionDecl) String() string { return "ExpressionDecl" }

func (decl *BadDecl) Token() token.Token        { return decl.Tok }
func (decl *VarDecl) Token() token.Token        { return decl.NameTok }
func (decl *FuncDecl) Token() token.Token       { return decl.Tok }
func (decl *StructDecl) Token() token.Token     { return decl.Tok }
func (decl *ExpressionDecl) Token() token.Token { return decl.Tok }

func (decl *BadDecl) GetRange() token.Range        { return decl.Err.Range }
func (decl *VarDecl) GetRange() token.Range        { return decl.Range }
func (decl *FuncDecl) GetRange() token.Range       { return decl.Range }
func (decl *StructDecl) GetRange() token.Range     { return decl.Range }
func (decl *ExpressionDecl) GetRange() token.Range { return decl.Range }

func (decl *BadDecl) Accept(visitor FullVisitor) VisitResult    { return visitor.VisitBadDecl(decl) }
func (decl *VarDecl) Accept(visitor FullVisitor) VisitResult    { return visitor.VisitVarDecl(decl) }
func (decl *FuncDecl) Accept(visitor FullVisitor) VisitResult   { return visitor.VisitFuncDecl(decl) }
func (decl *StructDecl) Accept(visitor FullVisitor) VisitResult { return visitor.VisitStructDecl(decl) }
func (decl *ExpressionDecl) Accept(visitor FullVisitor) VisitResult {
	return visitor.VisitExpressionDecl(decl)
}

func (decl *BadDecl) declarationNode()        {}
func (decl *VarDecl) declarationNode()        {}
func (decl *FuncDecl) declarationNode()       {}
func (decl *StructDecl) declarationNode()     {}
func (decl *ExpressionDecl) declarationNode() {}

func (decl *BadDecl) Name() string        { return "" }
func (decl *VarDecl) Name() string        { return decl.NameTok.Literal }
func (decl *FuncDecl) Name() string       { return decl.NameTok.Literal }
func (decl *StructDecl) Name() string     { return decl.NameTok.Literal }
func (decl *ExpressionDecl) Name() string { return decl.AssignedName }

func (decl *BadDecl) Public() bool        { return false }
func (decl *VarDecl) Public() bool        { return decl.IsPublic }
func (decl *FuncDecl) Public() bool       { return decl.IsPublic }
func (decl *StructDecl) Public() bool     { return decl.IsPublic }
func (decl *ExpressionDecl) Public() bool { return decl.IsPublic }

func (decl *BadDecl) Comment() *token.Token        { return nil }
func (decl *VarDecl) Comment() *token.Token        { return decl.CommentTok }
func (decl *FuncDecl) Comment() *token.Token       { return decl.CommentTok }
func (decl *StructDecl) Comment() *token.Token     { return decl.CommentTok }
func (decl *ExpressionDecl) Comment() *token.Token { return decl.CommentTok }

func (decl *BadDecl) Module() *Module        { return decl.Mod }
func (decl *VarDecl) Module() *Module        { return decl.Mod }
func (decl *FuncDecl) Module() *Module       { return decl.Mod }
func (decl *StructDecl) Module() *Module     { return decl.Mod }
func (decl *ExpressionDecl) Module() *Module { return decl.Mod }

// Expressions
type (
	BadExpr struct {
		Tok token.Token
		Err ddperror.Error
	}

	Ident struct {
		Literal token.Token
		// the variable declaration this identifier refers to
		// is set by the resolver, or nil if the name was not found
		Declaration *VarDecl
	}

	// also exists as Binary expression for Literals
	// this one can count as Reference, and may be used
	// inplace of Ident (may be assigned to etc.)
	Indexing struct {
		Lhs   Assigneable // variable Name or other indexing
		Index Expression
	}

	// also exists as Binary expression for Literals
	// this one can count as Reference, and my be used
	// inplace of Ident (may be assigned to etc.)
	FieldAccess struct {
		Rhs   Assigneable // variable Name or other indexing
		Field *Ident      // the field name
	}

	IntLit struct {
		Literal token.Token
		Value   int64
	}

	FloatLit struct {
		Literal token.Token
		Value   float64 // the parsed float
	}

	BoolLit struct {
		Literal token.Token
		Value   bool
	}

	CharLit struct {
		Literal token.Token
		Value   rune
	}

	StringLit struct {
		Literal token.Token
		Value   string // the evaluated string
	}

	ListLit struct {
		Tok   token.Token
		Range token.Range
		// type of the empty list if Values is nil
		// the typechecker fills this field if Values is non-nil
		Type   ddptypes.ListType
		Values []Expression // the values in the Literal
		// if Values, Count and Value are nil, the list is empty
		Count Expression // for big list initializations
		Value Expression // the default value for big list initializations
	}

	UnaryExpr struct {
		Range    token.Range
		Tok      token.Token
		Operator UnaryOperator
		Rhs      Expression
	}

	BinaryExpr struct {
		Range    token.Range
		Tok      token.Token
		Lhs      Expression
		Operator BinaryOperator
		Rhs      Expression
	}

	// currently only used for von bis
	TernaryExpr struct {
		Range    token.Range
		Tok      token.Token
		Lhs      Expression
		Mid      Expression
		Rhs      Expression
		Operator TernaryOperator
	}

	// als Expressions cannot be unary
	// because the type operator might be multiple
	// tokens long
	CastExpr struct {
		Range token.Range
		Type  ddptypes.Type
		Lhs   Expression
	}

	// expressions that operate on types (Standardwert, Größe)
	TypeOpExpr struct {
		Range    token.Range
		Tok      token.Token
		Operator TypeOperator
		Rhs      ddptypes.Type
	}

	Grouping struct {
		Range  token.Range
		LParen token.Token // (
		Expr   Expression
	}

	FuncCall struct {
		Range token.Range
		Tok   token.Token // first token of the call
		Name  string      // name of the function
		// the function declaration this call refers to
		// is set by the parser, or nil if the name was not found
		Func *FuncDecl
		Args map[string]Expression
	}

	StructLiteral struct {
		Range token.Range
		Tok   token.Token // first token of the literal
		// the struct declaration this literal refers to
		// is set by the parser, or nil if the name was not found
		Struct *StructDecl
		// the arguments passed to the literal
		// this does not include all struct fields,
		// only the ones needed by the alias used
		Args map[string]Expression
	}

	// invokation of the alias of a ExpressionDecl
	ExpressionCall struct {
		Range         token.Range
		Tok           token.Token     // first token of the call
		Decl          *ExpressionDecl // the expression declaration this call refers to
		Args          map[string]Expression
		FilledSymbols *SymbolTable // copy of Decl.Symbols but with the variable types filled in properly
		Expr          Expression   // the reparsed expression (nil, if Decl.Expr != nil)
	}
)

func (expr *BadExpr) String() string        { return "BadExpr" }
func (expr *Ident) String() string          { return "Ident" }
func (expr *Indexing) String() string       { return "Indexing" }
func (expr *FieldAccess) String() string    { return "FieldAccess" }
func (expr *IntLit) String() string         { return "IntLit" }
func (expr *FloatLit) String() string       { return "FloatLit" }
func (expr *BoolLit) String() string        { return "BoolLit" }
func (expr *CharLit) String() string        { return "CharLit" }
func (expr *StringLit) String() string      { return "StringLit" }
func (expr *ListLit) String() string        { return "ListLit" }
func (expr *UnaryExpr) String() string      { return "UnaryExpr" }
func (expr *BinaryExpr) String() string     { return "BinaryExpr" }
func (expr *TernaryExpr) String() string    { return "BinaryExpr" }
func (expr *CastExpr) String() string       { return "CastExpr" }
func (expr *TypeOpExpr) String() string     { return "TypeOpExpr" }
func (expr *Grouping) String() string       { return "Grouping" }
func (expr *FuncCall) String() string       { return "FuncCall" }
func (expr *StructLiteral) String() string  { return "StructLiteral" }
func (expr *ExpressionCall) String() string { return "ExpressionCall" }

func (expr *BadExpr) Token() token.Token        { return expr.Tok }
func (expr *Ident) Token() token.Token          { return expr.Literal }
func (expr *Indexing) Token() token.Token       { return expr.Lhs.Token() }
func (expr *FieldAccess) Token() token.Token    { return expr.Field.Token() }
func (expr *IntLit) Token() token.Token         { return expr.Literal }
func (expr *FloatLit) Token() token.Token       { return expr.Literal }
func (expr *BoolLit) Token() token.Token        { return expr.Literal }
func (expr *CharLit) Token() token.Token        { return expr.Literal }
func (expr *StringLit) Token() token.Token      { return expr.Literal }
func (expr *ListLit) Token() token.Token        { return expr.Tok }
func (expr *UnaryExpr) Token() token.Token      { return expr.Tok }
func (expr *BinaryExpr) Token() token.Token     { return expr.Tok }
func (expr *TernaryExpr) Token() token.Token    { return expr.Tok }
func (expr *CastExpr) Token() token.Token       { return expr.Lhs.Token() }
func (expr *TypeOpExpr) Token() token.Token     { return expr.Tok }
func (expr *Grouping) Token() token.Token       { return expr.LParen }
func (expr *FuncCall) Token() token.Token       { return expr.Tok }
func (expr *StructLiteral) Token() token.Token  { return expr.Tok }
func (expr *ExpressionCall) Token() token.Token { return expr.Tok }

func (expr *BadExpr) GetRange() token.Range { return expr.Err.Range }
func (expr *Ident) GetRange() token.Range   { return token.NewRange(&expr.Literal, &expr.Literal) }
func (expr *Indexing) GetRange() token.Range {
	return token.Range{Start: expr.Lhs.GetRange().Start, End: expr.Index.GetRange().End}
}

func (expr *FieldAccess) GetRange() token.Range {
	return token.Range{Start: expr.Field.GetRange().Start, End: expr.Rhs.GetRange().End}
}
func (expr *IntLit) GetRange() token.Range         { return expr.Literal.Range }
func (expr *FloatLit) GetRange() token.Range       { return expr.Literal.Range }
func (expr *BoolLit) GetRange() token.Range        { return expr.Literal.Range }
func (expr *CharLit) GetRange() token.Range        { return expr.Literal.Range }
func (expr *StringLit) GetRange() token.Range      { return expr.Literal.Range }
func (expr *ListLit) GetRange() token.Range        { return expr.Range }
func (expr *UnaryExpr) GetRange() token.Range      { return expr.Range }
func (expr *BinaryExpr) GetRange() token.Range     { return expr.Range }
func (expr *TernaryExpr) GetRange() token.Range    { return expr.Range }
func (expr *CastExpr) GetRange() token.Range       { return expr.Range }
func (expr *TypeOpExpr) GetRange() token.Range     { return expr.Range }
func (expr *Grouping) GetRange() token.Range       { return expr.Range }
func (expr *FuncCall) GetRange() token.Range       { return expr.Range }
func (expr *StructLiteral) GetRange() token.Range  { return expr.Range }
func (expr *ExpressionCall) GetRange() token.Range { return expr.Range }

func (expr *BadExpr) Accept(v FullVisitor) VisitResult        { return v.VisitBadExpr(expr) }
func (expr *Ident) Accept(v FullVisitor) VisitResult          { return v.VisitIdent(expr) }
func (expr *Indexing) Accept(v FullVisitor) VisitResult       { return v.VisitIndexing(expr) }
func (expr *FieldAccess) Accept(v FullVisitor) VisitResult    { return v.VisitFieldAccess(expr) }
func (expr *IntLit) Accept(v FullVisitor) VisitResult         { return v.VisitIntLit(expr) }
func (expr *FloatLit) Accept(v FullVisitor) VisitResult       { return v.VisitFloatLit(expr) }
func (expr *BoolLit) Accept(v FullVisitor) VisitResult        { return v.VisitBoolLit(expr) }
func (expr *CharLit) Accept(v FullVisitor) VisitResult        { return v.VisitCharLit(expr) }
func (expr *StringLit) Accept(v FullVisitor) VisitResult      { return v.VisitStringLit(expr) }
func (expr *ListLit) Accept(v FullVisitor) VisitResult        { return v.VisitListLit(expr) }
func (expr *UnaryExpr) Accept(v FullVisitor) VisitResult      { return v.VisitUnaryExpr(expr) }
func (expr *BinaryExpr) Accept(v FullVisitor) VisitResult     { return v.VisitBinaryExpr(expr) }
func (expr *TernaryExpr) Accept(v FullVisitor) VisitResult    { return v.VisitTernaryExpr(expr) }
func (expr *CastExpr) Accept(v FullVisitor) VisitResult       { return v.VisitCastExpr(expr) }
func (expr *TypeOpExpr) Accept(v FullVisitor) VisitResult     { return v.VisitTypeOpExpr(expr) }
func (expr *Grouping) Accept(v FullVisitor) VisitResult       { return v.VisitGrouping(expr) }
func (expr *FuncCall) Accept(v FullVisitor) VisitResult       { return v.VisitFuncCall(expr) }
func (expr *StructLiteral) Accept(v FullVisitor) VisitResult  { return v.VisitStructLiteral(expr) }
func (expr *ExpressionCall) Accept(v FullVisitor) VisitResult { return v.VisitExpressionCall(expr) }

func (expr *BadExpr) expressionNode()        {}
func (expr *Ident) expressionNode()          {}
func (expr *Indexing) expressionNode()       {}
func (expr *FieldAccess) expressionNode()    {}
func (expr *IntLit) expressionNode()         {}
func (expr *FloatLit) expressionNode()       {}
func (expr *BoolLit) expressionNode()        {}
func (expr *CharLit) expressionNode()        {}
func (expr *StringLit) expressionNode()      {}
func (expr *ListLit) expressionNode()        {}
func (expr *UnaryExpr) expressionNode()      {}
func (expr *BinaryExpr) expressionNode()     {}
func (expr *TernaryExpr) expressionNode()    {}
func (expr *CastExpr) expressionNode()       {}
func (expr *TypeOpExpr) expressionNode()     {}
func (expr *Grouping) expressionNode()       {}
func (expr *FuncCall) expressionNode()       {}
func (expr *StructLiteral) expressionNode()  {}
func (expr *ExpressionCall) expressionNode() {}

func (expr *Ident) assigneable()       {}
func (expr *Indexing) assigneable()    {}
func (expr *FieldAccess) assigneable() {}

// Statements
type (
	BadStmt struct {
		Tok token.Token
		Err ddperror.Error
	}

	DeclStmt struct {
		Decl Declaration
	}

	ExprStmt struct {
		Expr Expression
	}

	// import statement for meta-information in the ast
	// will be already resolved by the parser
	ImportStmt struct {
		Range token.Range
		// the string literal which specified the filename
		FileName token.Token
		// the module that was imported because of this
		// nil if it does not exist or a similar error occured while importing
		Module *Module
		// slice of identifiers which specify
		// the individual symbols imported
		// if nil, all symbols are imported
		ImportedSymbols []token.Token
	}

	AssignStmt struct {
		Range token.Range
		Tok   token.Token
		Var   Assigneable // the variable to assign to
		Rhs   Expression  // literal assign value
	}

	BlockStmt struct {
		Range      token.Range
		Colon      token.Token
		Statements []Statement
		Symbols    *SymbolTable
	}

	IfStmt struct {
		Range     token.Range
		If        token.Token // wenn/aber
		Condition Expression
		Then      Statement
		Else      Statement
	}

	WhileStmt struct {
		Range     token.Range
		While     token.Token // solange, mache, mal
		Condition Expression
		Body      Statement
	}

	ForStmt struct {
		Range       token.Range
		For         token.Token // Für
		Initializer *VarDecl    // Zahl (name) von (Initializer.InitVal)
		To          Expression  // bis (To)
		StepSize    Expression  // Schrittgröße
		Body        *BlockStmt
	}

	ForRangeStmt struct {
		Range       token.Range
		For         token.Token // Für
		Initializer *VarDecl    // InitVal is the same pointer as In
		In          Expression  // the string/list to range over
		Body        *BlockStmt
	}

	BreakContinueStmt struct {
		Range token.Range
		Tok   token.Token // VERLASSE for break, otherwise continue
	}

	ReturnStmt struct {
		Range  token.Range
		Return token.Token // Gib
		Func   string
		Value  Expression // nil for void return
	}
)

func (stmt *BadStmt) String() string           { return "BadStmt" }
func (stmt *DeclStmt) String() string          { return "DeclStmt" }
func (stmt *ExprStmt) String() string          { return "ExprStmt" }
func (stmt *ImportStmt) String() string        { return "ImportStmt" }
func (stmt *AssignStmt) String() string        { return "AssignStmt" }
func (stmt *BlockStmt) String() string         { return "BlockStmt" }
func (stmt *IfStmt) String() string            { return "IfStmt" }
func (stmt *WhileStmt) String() string         { return "WhileStmt" }
func (stmt *ForStmt) String() string           { return "ForStmt" }
func (stmt *ForRangeStmt) String() string      { return "ForRangeStmt" }
func (stmt *BreakContinueStmt) String() string { return "BreakContinueStmt" }
func (stmt *ReturnStmt) String() string        { return "ReturnStmt" }

func (stmt *BadStmt) Token() token.Token           { return stmt.Tok }
func (stmt *DeclStmt) Token() token.Token          { return stmt.Decl.Token() }
func (stmt *ExprStmt) Token() token.Token          { return stmt.Expr.Token() }
func (stmt *ImportStmt) Token() token.Token        { return stmt.FileName }
func (stmt *AssignStmt) Token() token.Token        { return stmt.Tok }
func (stmt *BlockStmt) Token() token.Token         { return stmt.Colon }
func (stmt *IfStmt) Token() token.Token            { return stmt.If }
func (stmt *WhileStmt) Token() token.Token         { return stmt.While }
func (stmt *ForStmt) Token() token.Token           { return stmt.For }
func (stmt *ForRangeStmt) Token() token.Token      { return stmt.For }
func (stmt *BreakContinueStmt) Token() token.Token { return stmt.Tok }
func (stmt *ReturnStmt) Token() token.Token        { return stmt.Return }

func (stmt *BadStmt) GetRange() token.Range           { return stmt.Err.Range }
func (stmt *DeclStmt) GetRange() token.Range          { return stmt.Decl.GetRange() }
func (stmt *ExprStmt) GetRange() token.Range          { return stmt.Expr.GetRange() }
func (stmt *ImportStmt) GetRange() token.Range        { return stmt.Range }
func (stmt *AssignStmt) GetRange() token.Range        { return stmt.Range }
func (stmt *BlockStmt) GetRange() token.Range         { return stmt.Range }
func (stmt *IfStmt) GetRange() token.Range            { return stmt.Range }
func (stmt *WhileStmt) GetRange() token.Range         { return stmt.Range }
func (stmt *ForStmt) GetRange() token.Range           { return stmt.Range }
func (stmt *ForRangeStmt) GetRange() token.Range      { return stmt.Range }
func (stmt *BreakContinueStmt) GetRange() token.Range { return stmt.Range }
func (stmt *ReturnStmt) GetRange() token.Range        { return stmt.Range }

func (stmt *BadStmt) Accept(v FullVisitor) VisitResult      { return v.VisitBadStmt(stmt) }
func (stmt *DeclStmt) Accept(v FullVisitor) VisitResult     { return v.VisitDeclStmt(stmt) }
func (stmt *ExprStmt) Accept(v FullVisitor) VisitResult     { return v.VisitExprStmt(stmt) }
func (stmt *ImportStmt) Accept(v FullVisitor) VisitResult   { return v.VisitImportStmt(stmt) }
func (stmt *AssignStmt) Accept(v FullVisitor) VisitResult   { return v.VisitAssignStmt(stmt) }
func (stmt *BlockStmt) Accept(v FullVisitor) VisitResult    { return v.VisitBlockStmt(stmt) }
func (stmt *IfStmt) Accept(v FullVisitor) VisitResult       { return v.VisitIfStmt(stmt) }
func (stmt *WhileStmt) Accept(v FullVisitor) VisitResult    { return v.VisitWhileStmt(stmt) }
func (stmt *ForStmt) Accept(v FullVisitor) VisitResult      { return v.VisitForStmt(stmt) }
func (stmt *ForRangeStmt) Accept(v FullVisitor) VisitResult { return v.VisitForRangeStmt(stmt) }
func (stmt *BreakContinueStmt) Accept(v FullVisitor) VisitResult {
	return v.VisitBreakContinueStmt(stmt)
}
func (stmt *ReturnStmt) Accept(v FullVisitor) VisitResult { return v.VisitReturnStmt(stmt) }

func (stmt *BadStmt) statementNode()           {}
func (stmt *DeclStmt) statementNode()          {}
func (stmt *ExprStmt) statementNode()          {}
func (stmt *ImportStmt) statementNode()        {}
func (stmt *AssignStmt) statementNode()        {}
func (stmt *BlockStmt) statementNode()         {}
func (stmt *IfStmt) statementNode()            {}
func (stmt *WhileStmt) statementNode()         {}
func (stmt *ForStmt) statementNode()           {}
func (stmt *ForRangeStmt) statementNode()      {}
func (stmt *BreakContinueStmt) statementNode() {}
func (stmt *ReturnStmt) statementNode()        {}
=======
)
>>>>>>> 19d7109b
<|MERGE_RESOLUTION|>--- conflicted
+++ resolved
@@ -221,541 +221,4 @@
 		Expression
 		assigneable() // dummy function for the interface
 	}
-<<<<<<< HEAD
-)
-
-// Declarations
-type (
-	// an invalid Declaration
-	BadDecl struct {
-		Tok token.Token
-		Err ddperror.Error
-		Mod *Module
-	}
-
-	VarDecl struct {
-		Range      token.Range
-		CommentTok *token.Token  // optional comment (also contained in ast.Comments)
-		Type       ddptypes.Type // type of the variable
-		NameTok    token.Token   // identifier name
-		IsPublic   bool          // wether the function is marked with öffentliche
-		Mod        *Module       // the module in which the variable was declared
-		InitVal    Expression    // initial value
-	}
-
-	FuncDecl struct {
-		Range      token.Range
-		CommentTok *token.Token    // optional comment (also contained in ast.Comments)
-		Tok        token.Token     // Die
-		NameTok    token.Token     // token of the name
-		IsPublic   bool            // wether the function is marked with öffentliche
-		Mod        *Module         // the module in which the function was declared
-		Parameters []ParameterInfo // name, type and comments of parameters
-		Type       ddptypes.Type   // return Type, Zahl Kommazahl nichts ...
-		Body       *BlockStmt      // nil for extern functions
-		ExternFile token.Token     // string literal with filepath (only pesent if Body is nil)
-		Aliases    []*FuncAlias
-	}
-
-	StructDecl struct {
-		Range      token.Range
-		CommentTok *token.Token // optional comment (also contained in ast.Comments)
-		Tok        token.Token  // Wir
-		NameTok    token.Token  // token of the name
-		IsPublic   bool         // wether the struct decl is marked with öffentliche
-		Mod        *Module      // the module in which the struct was declared
-		// Field declarations of the struct in order of declaration
-		// only contains *VarDecl and *BadDecl s
-		Fields  []Declaration
-		Type    *ddptypes.StructType // the type resulting from this decl
-		Aliases []*StructAlias       // the constructors of the struct
-	}
-
-	// Der Alias ... steht für den Ausdruck ...
-	// nothing to do with the Expression type
-	ExpressionDecl struct {
-		Range        token.Range
-		CommentTok   *token.Token       // optional comment (also contained in ast.Comments)
-		Tok          token.Token        // Der
-		Aliases      []*ExpressionAlias // the aliases
-		Expr         Expression         // the expression or nil if it needs reparsing
-		Tokens       []token.Token      // if Expr is nil, these tokens need to be reparsed (excluding the final ., which is still included)
-		NameTok      *token.Token       // non-nil if an explicit name was given
-		AssignedName string             // the internal or given name of the ExpressionDecl
-		IsPublic     bool               // wether the expression decl is marked with öffentliche
-		Mod          *Module            // the module in which the expression was declared
-		Scope        *SymbolTable       // the symbol table of the expression (contains the arguments with void types and the limit)
-	}
-)
-
-func (decl *BadDecl) String() string        { return "BadDecl" }
-func (decl *VarDecl) String() string        { return "VarDecl" }
-func (decl *FuncDecl) String() string       { return "FuncDecl" }
-func (decl *StructDecl) String() string     { return "StructDecl" }
-func (decl *ExpressionDecl) String() string { return "ExpressionDecl" }
-
-func (decl *BadDecl) Token() token.Token        { return decl.Tok }
-func (decl *VarDecl) Token() token.Token        { return decl.NameTok }
-func (decl *FuncDecl) Token() token.Token       { return decl.Tok }
-func (decl *StructDecl) Token() token.Token     { return decl.Tok }
-func (decl *ExpressionDecl) Token() token.Token { return decl.Tok }
-
-func (decl *BadDecl) GetRange() token.Range        { return decl.Err.Range }
-func (decl *VarDecl) GetRange() token.Range        { return decl.Range }
-func (decl *FuncDecl) GetRange() token.Range       { return decl.Range }
-func (decl *StructDecl) GetRange() token.Range     { return decl.Range }
-func (decl *ExpressionDecl) GetRange() token.Range { return decl.Range }
-
-func (decl *BadDecl) Accept(visitor FullVisitor) VisitResult    { return visitor.VisitBadDecl(decl) }
-func (decl *VarDecl) Accept(visitor FullVisitor) VisitResult    { return visitor.VisitVarDecl(decl) }
-func (decl *FuncDecl) Accept(visitor FullVisitor) VisitResult   { return visitor.VisitFuncDecl(decl) }
-func (decl *StructDecl) Accept(visitor FullVisitor) VisitResult { return visitor.VisitStructDecl(decl) }
-func (decl *ExpressionDecl) Accept(visitor FullVisitor) VisitResult {
-	return visitor.VisitExpressionDecl(decl)
-}
-
-func (decl *BadDecl) declarationNode()        {}
-func (decl *VarDecl) declarationNode()        {}
-func (decl *FuncDecl) declarationNode()       {}
-func (decl *StructDecl) declarationNode()     {}
-func (decl *ExpressionDecl) declarationNode() {}
-
-func (decl *BadDecl) Name() string        { return "" }
-func (decl *VarDecl) Name() string        { return decl.NameTok.Literal }
-func (decl *FuncDecl) Name() string       { return decl.NameTok.Literal }
-func (decl *StructDecl) Name() string     { return decl.NameTok.Literal }
-func (decl *ExpressionDecl) Name() string { return decl.AssignedName }
-
-func (decl *BadDecl) Public() bool        { return false }
-func (decl *VarDecl) Public() bool        { return decl.IsPublic }
-func (decl *FuncDecl) Public() bool       { return decl.IsPublic }
-func (decl *StructDecl) Public() bool     { return decl.IsPublic }
-func (decl *ExpressionDecl) Public() bool { return decl.IsPublic }
-
-func (decl *BadDecl) Comment() *token.Token        { return nil }
-func (decl *VarDecl) Comment() *token.Token        { return decl.CommentTok }
-func (decl *FuncDecl) Comment() *token.Token       { return decl.CommentTok }
-func (decl *StructDecl) Comment() *token.Token     { return decl.CommentTok }
-func (decl *ExpressionDecl) Comment() *token.Token { return decl.CommentTok }
-
-func (decl *BadDecl) Module() *Module        { return decl.Mod }
-func (decl *VarDecl) Module() *Module        { return decl.Mod }
-func (decl *FuncDecl) Module() *Module       { return decl.Mod }
-func (decl *StructDecl) Module() *Module     { return decl.Mod }
-func (decl *ExpressionDecl) Module() *Module { return decl.Mod }
-
-// Expressions
-type (
-	BadExpr struct {
-		Tok token.Token
-		Err ddperror.Error
-	}
-
-	Ident struct {
-		Literal token.Token
-		// the variable declaration this identifier refers to
-		// is set by the resolver, or nil if the name was not found
-		Declaration *VarDecl
-	}
-
-	// also exists as Binary expression for Literals
-	// this one can count as Reference, and may be used
-	// inplace of Ident (may be assigned to etc.)
-	Indexing struct {
-		Lhs   Assigneable // variable Name or other indexing
-		Index Expression
-	}
-
-	// also exists as Binary expression for Literals
-	// this one can count as Reference, and my be used
-	// inplace of Ident (may be assigned to etc.)
-	FieldAccess struct {
-		Rhs   Assigneable // variable Name or other indexing
-		Field *Ident      // the field name
-	}
-
-	IntLit struct {
-		Literal token.Token
-		Value   int64
-	}
-
-	FloatLit struct {
-		Literal token.Token
-		Value   float64 // the parsed float
-	}
-
-	BoolLit struct {
-		Literal token.Token
-		Value   bool
-	}
-
-	CharLit struct {
-		Literal token.Token
-		Value   rune
-	}
-
-	StringLit struct {
-		Literal token.Token
-		Value   string // the evaluated string
-	}
-
-	ListLit struct {
-		Tok   token.Token
-		Range token.Range
-		// type of the empty list if Values is nil
-		// the typechecker fills this field if Values is non-nil
-		Type   ddptypes.ListType
-		Values []Expression // the values in the Literal
-		// if Values, Count and Value are nil, the list is empty
-		Count Expression // for big list initializations
-		Value Expression // the default value for big list initializations
-	}
-
-	UnaryExpr struct {
-		Range    token.Range
-		Tok      token.Token
-		Operator UnaryOperator
-		Rhs      Expression
-	}
-
-	BinaryExpr struct {
-		Range    token.Range
-		Tok      token.Token
-		Lhs      Expression
-		Operator BinaryOperator
-		Rhs      Expression
-	}
-
-	// currently only used for von bis
-	TernaryExpr struct {
-		Range    token.Range
-		Tok      token.Token
-		Lhs      Expression
-		Mid      Expression
-		Rhs      Expression
-		Operator TernaryOperator
-	}
-
-	// als Expressions cannot be unary
-	// because the type operator might be multiple
-	// tokens long
-	CastExpr struct {
-		Range token.Range
-		Type  ddptypes.Type
-		Lhs   Expression
-	}
-
-	// expressions that operate on types (Standardwert, Größe)
-	TypeOpExpr struct {
-		Range    token.Range
-		Tok      token.Token
-		Operator TypeOperator
-		Rhs      ddptypes.Type
-	}
-
-	Grouping struct {
-		Range  token.Range
-		LParen token.Token // (
-		Expr   Expression
-	}
-
-	FuncCall struct {
-		Range token.Range
-		Tok   token.Token // first token of the call
-		Name  string      // name of the function
-		// the function declaration this call refers to
-		// is set by the parser, or nil if the name was not found
-		Func *FuncDecl
-		Args map[string]Expression
-	}
-
-	StructLiteral struct {
-		Range token.Range
-		Tok   token.Token // first token of the literal
-		// the struct declaration this literal refers to
-		// is set by the parser, or nil if the name was not found
-		Struct *StructDecl
-		// the arguments passed to the literal
-		// this does not include all struct fields,
-		// only the ones needed by the alias used
-		Args map[string]Expression
-	}
-
-	// invokation of the alias of a ExpressionDecl
-	ExpressionCall struct {
-		Range         token.Range
-		Tok           token.Token     // first token of the call
-		Decl          *ExpressionDecl // the expression declaration this call refers to
-		Args          map[string]Expression
-		FilledSymbols *SymbolTable // copy of Decl.Symbols but with the variable types filled in properly
-		Expr          Expression   // the reparsed expression (nil, if Decl.Expr != nil)
-	}
-)
-
-func (expr *BadExpr) String() string        { return "BadExpr" }
-func (expr *Ident) String() string          { return "Ident" }
-func (expr *Indexing) String() string       { return "Indexing" }
-func (expr *FieldAccess) String() string    { return "FieldAccess" }
-func (expr *IntLit) String() string         { return "IntLit" }
-func (expr *FloatLit) String() string       { return "FloatLit" }
-func (expr *BoolLit) String() string        { return "BoolLit" }
-func (expr *CharLit) String() string        { return "CharLit" }
-func (expr *StringLit) String() string      { return "StringLit" }
-func (expr *ListLit) String() string        { return "ListLit" }
-func (expr *UnaryExpr) String() string      { return "UnaryExpr" }
-func (expr *BinaryExpr) String() string     { return "BinaryExpr" }
-func (expr *TernaryExpr) String() string    { return "BinaryExpr" }
-func (expr *CastExpr) String() string       { return "CastExpr" }
-func (expr *TypeOpExpr) String() string     { return "TypeOpExpr" }
-func (expr *Grouping) String() string       { return "Grouping" }
-func (expr *FuncCall) String() string       { return "FuncCall" }
-func (expr *StructLiteral) String() string  { return "StructLiteral" }
-func (expr *ExpressionCall) String() string { return "ExpressionCall" }
-
-func (expr *BadExpr) Token() token.Token        { return expr.Tok }
-func (expr *Ident) Token() token.Token          { return expr.Literal }
-func (expr *Indexing) Token() token.Token       { return expr.Lhs.Token() }
-func (expr *FieldAccess) Token() token.Token    { return expr.Field.Token() }
-func (expr *IntLit) Token() token.Token         { return expr.Literal }
-func (expr *FloatLit) Token() token.Token       { return expr.Literal }
-func (expr *BoolLit) Token() token.Token        { return expr.Literal }
-func (expr *CharLit) Token() token.Token        { return expr.Literal }
-func (expr *StringLit) Token() token.Token      { return expr.Literal }
-func (expr *ListLit) Token() token.Token        { return expr.Tok }
-func (expr *UnaryExpr) Token() token.Token      { return expr.Tok }
-func (expr *BinaryExpr) Token() token.Token     { return expr.Tok }
-func (expr *TernaryExpr) Token() token.Token    { return expr.Tok }
-func (expr *CastExpr) Token() token.Token       { return expr.Lhs.Token() }
-func (expr *TypeOpExpr) Token() token.Token     { return expr.Tok }
-func (expr *Grouping) Token() token.Token       { return expr.LParen }
-func (expr *FuncCall) Token() token.Token       { return expr.Tok }
-func (expr *StructLiteral) Token() token.Token  { return expr.Tok }
-func (expr *ExpressionCall) Token() token.Token { return expr.Tok }
-
-func (expr *BadExpr) GetRange() token.Range { return expr.Err.Range }
-func (expr *Ident) GetRange() token.Range   { return token.NewRange(&expr.Literal, &expr.Literal) }
-func (expr *Indexing) GetRange() token.Range {
-	return token.Range{Start: expr.Lhs.GetRange().Start, End: expr.Index.GetRange().End}
-}
-
-func (expr *FieldAccess) GetRange() token.Range {
-	return token.Range{Start: expr.Field.GetRange().Start, End: expr.Rhs.GetRange().End}
-}
-func (expr *IntLit) GetRange() token.Range         { return expr.Literal.Range }
-func (expr *FloatLit) GetRange() token.Range       { return expr.Literal.Range }
-func (expr *BoolLit) GetRange() token.Range        { return expr.Literal.Range }
-func (expr *CharLit) GetRange() token.Range        { return expr.Literal.Range }
-func (expr *StringLit) GetRange() token.Range      { return expr.Literal.Range }
-func (expr *ListLit) GetRange() token.Range        { return expr.Range }
-func (expr *UnaryExpr) GetRange() token.Range      { return expr.Range }
-func (expr *BinaryExpr) GetRange() token.Range     { return expr.Range }
-func (expr *TernaryExpr) GetRange() token.Range    { return expr.Range }
-func (expr *CastExpr) GetRange() token.Range       { return expr.Range }
-func (expr *TypeOpExpr) GetRange() token.Range     { return expr.Range }
-func (expr *Grouping) GetRange() token.Range       { return expr.Range }
-func (expr *FuncCall) GetRange() token.Range       { return expr.Range }
-func (expr *StructLiteral) GetRange() token.Range  { return expr.Range }
-func (expr *ExpressionCall) GetRange() token.Range { return expr.Range }
-
-func (expr *BadExpr) Accept(v FullVisitor) VisitResult        { return v.VisitBadExpr(expr) }
-func (expr *Ident) Accept(v FullVisitor) VisitResult          { return v.VisitIdent(expr) }
-func (expr *Indexing) Accept(v FullVisitor) VisitResult       { return v.VisitIndexing(expr) }
-func (expr *FieldAccess) Accept(v FullVisitor) VisitResult    { return v.VisitFieldAccess(expr) }
-func (expr *IntLit) Accept(v FullVisitor) VisitResult         { return v.VisitIntLit(expr) }
-func (expr *FloatLit) Accept(v FullVisitor) VisitResult       { return v.VisitFloatLit(expr) }
-func (expr *BoolLit) Accept(v FullVisitor) VisitResult        { return v.VisitBoolLit(expr) }
-func (expr *CharLit) Accept(v FullVisitor) VisitResult        { return v.VisitCharLit(expr) }
-func (expr *StringLit) Accept(v FullVisitor) VisitResult      { return v.VisitStringLit(expr) }
-func (expr *ListLit) Accept(v FullVisitor) VisitResult        { return v.VisitListLit(expr) }
-func (expr *UnaryExpr) Accept(v FullVisitor) VisitResult      { return v.VisitUnaryExpr(expr) }
-func (expr *BinaryExpr) Accept(v FullVisitor) VisitResult     { return v.VisitBinaryExpr(expr) }
-func (expr *TernaryExpr) Accept(v FullVisitor) VisitResult    { return v.VisitTernaryExpr(expr) }
-func (expr *CastExpr) Accept(v FullVisitor) VisitResult       { return v.VisitCastExpr(expr) }
-func (expr *TypeOpExpr) Accept(v FullVisitor) VisitResult     { return v.VisitTypeOpExpr(expr) }
-func (expr *Grouping) Accept(v FullVisitor) VisitResult       { return v.VisitGrouping(expr) }
-func (expr *FuncCall) Accept(v FullVisitor) VisitResult       { return v.VisitFuncCall(expr) }
-func (expr *StructLiteral) Accept(v FullVisitor) VisitResult  { return v.VisitStructLiteral(expr) }
-func (expr *ExpressionCall) Accept(v FullVisitor) VisitResult { return v.VisitExpressionCall(expr) }
-
-func (expr *BadExpr) expressionNode()        {}
-func (expr *Ident) expressionNode()          {}
-func (expr *Indexing) expressionNode()       {}
-func (expr *FieldAccess) expressionNode()    {}
-func (expr *IntLit) expressionNode()         {}
-func (expr *FloatLit) expressionNode()       {}
-func (expr *BoolLit) expressionNode()        {}
-func (expr *CharLit) expressionNode()        {}
-func (expr *StringLit) expressionNode()      {}
-func (expr *ListLit) expressionNode()        {}
-func (expr *UnaryExpr) expressionNode()      {}
-func (expr *BinaryExpr) expressionNode()     {}
-func (expr *TernaryExpr) expressionNode()    {}
-func (expr *CastExpr) expressionNode()       {}
-func (expr *TypeOpExpr) expressionNode()     {}
-func (expr *Grouping) expressionNode()       {}
-func (expr *FuncCall) expressionNode()       {}
-func (expr *StructLiteral) expressionNode()  {}
-func (expr *ExpressionCall) expressionNode() {}
-
-func (expr *Ident) assigneable()       {}
-func (expr *Indexing) assigneable()    {}
-func (expr *FieldAccess) assigneable() {}
-
-// Statements
-type (
-	BadStmt struct {
-		Tok token.Token
-		Err ddperror.Error
-	}
-
-	DeclStmt struct {
-		Decl Declaration
-	}
-
-	ExprStmt struct {
-		Expr Expression
-	}
-
-	// import statement for meta-information in the ast
-	// will be already resolved by the parser
-	ImportStmt struct {
-		Range token.Range
-		// the string literal which specified the filename
-		FileName token.Token
-		// the module that was imported because of this
-		// nil if it does not exist or a similar error occured while importing
-		Module *Module
-		// slice of identifiers which specify
-		// the individual symbols imported
-		// if nil, all symbols are imported
-		ImportedSymbols []token.Token
-	}
-
-	AssignStmt struct {
-		Range token.Range
-		Tok   token.Token
-		Var   Assigneable // the variable to assign to
-		Rhs   Expression  // literal assign value
-	}
-
-	BlockStmt struct {
-		Range      token.Range
-		Colon      token.Token
-		Statements []Statement
-		Symbols    *SymbolTable
-	}
-
-	IfStmt struct {
-		Range     token.Range
-		If        token.Token // wenn/aber
-		Condition Expression
-		Then      Statement
-		Else      Statement
-	}
-
-	WhileStmt struct {
-		Range     token.Range
-		While     token.Token // solange, mache, mal
-		Condition Expression
-		Body      Statement
-	}
-
-	ForStmt struct {
-		Range       token.Range
-		For         token.Token // Für
-		Initializer *VarDecl    // Zahl (name) von (Initializer.InitVal)
-		To          Expression  // bis (To)
-		StepSize    Expression  // Schrittgröße
-		Body        *BlockStmt
-	}
-
-	ForRangeStmt struct {
-		Range       token.Range
-		For         token.Token // Für
-		Initializer *VarDecl    // InitVal is the same pointer as In
-		In          Expression  // the string/list to range over
-		Body        *BlockStmt
-	}
-
-	BreakContinueStmt struct {
-		Range token.Range
-		Tok   token.Token // VERLASSE for break, otherwise continue
-	}
-
-	ReturnStmt struct {
-		Range  token.Range
-		Return token.Token // Gib
-		Func   string
-		Value  Expression // nil for void return
-	}
-)
-
-func (stmt *BadStmt) String() string           { return "BadStmt" }
-func (stmt *DeclStmt) String() string          { return "DeclStmt" }
-func (stmt *ExprStmt) String() string          { return "ExprStmt" }
-func (stmt *ImportStmt) String() string        { return "ImportStmt" }
-func (stmt *AssignStmt) String() string        { return "AssignStmt" }
-func (stmt *BlockStmt) String() string         { return "BlockStmt" }
-func (stmt *IfStmt) String() string            { return "IfStmt" }
-func (stmt *WhileStmt) String() string         { return "WhileStmt" }
-func (stmt *ForStmt) String() string           { return "ForStmt" }
-func (stmt *ForRangeStmt) String() string      { return "ForRangeStmt" }
-func (stmt *BreakContinueStmt) String() string { return "BreakContinueStmt" }
-func (stmt *ReturnStmt) String() string        { return "ReturnStmt" }
-
-func (stmt *BadStmt) Token() token.Token           { return stmt.Tok }
-func (stmt *DeclStmt) Token() token.Token          { return stmt.Decl.Token() }
-func (stmt *ExprStmt) Token() token.Token          { return stmt.Expr.Token() }
-func (stmt *ImportStmt) Token() token.Token        { return stmt.FileName }
-func (stmt *AssignStmt) Token() token.Token        { return stmt.Tok }
-func (stmt *BlockStmt) Token() token.Token         { return stmt.Colon }
-func (stmt *IfStmt) Token() token.Token            { return stmt.If }
-func (stmt *WhileStmt) Token() token.Token         { return stmt.While }
-func (stmt *ForStmt) Token() token.Token           { return stmt.For }
-func (stmt *ForRangeStmt) Token() token.Token      { return stmt.For }
-func (stmt *BreakContinueStmt) Token() token.Token { return stmt.Tok }
-func (stmt *ReturnStmt) Token() token.Token        { return stmt.Return }
-
-func (stmt *BadStmt) GetRange() token.Range           { return stmt.Err.Range }
-func (stmt *DeclStmt) GetRange() token.Range          { return stmt.Decl.GetRange() }
-func (stmt *ExprStmt) GetRange() token.Range          { return stmt.Expr.GetRange() }
-func (stmt *ImportStmt) GetRange() token.Range        { return stmt.Range }
-func (stmt *AssignStmt) GetRange() token.Range        { return stmt.Range }
-func (stmt *BlockStmt) GetRange() token.Range         { return stmt.Range }
-func (stmt *IfStmt) GetRange() token.Range            { return stmt.Range }
-func (stmt *WhileStmt) GetRange() token.Range         { return stmt.Range }
-func (stmt *ForStmt) GetRange() token.Range           { return stmt.Range }
-func (stmt *ForRangeStmt) GetRange() token.Range      { return stmt.Range }
-func (stmt *BreakContinueStmt) GetRange() token.Range { return stmt.Range }
-func (stmt *ReturnStmt) GetRange() token.Range        { return stmt.Range }
-
-func (stmt *BadStmt) Accept(v FullVisitor) VisitResult      { return v.VisitBadStmt(stmt) }
-func (stmt *DeclStmt) Accept(v FullVisitor) VisitResult     { return v.VisitDeclStmt(stmt) }
-func (stmt *ExprStmt) Accept(v FullVisitor) VisitResult     { return v.VisitExprStmt(stmt) }
-func (stmt *ImportStmt) Accept(v FullVisitor) VisitResult   { return v.VisitImportStmt(stmt) }
-func (stmt *AssignStmt) Accept(v FullVisitor) VisitResult   { return v.VisitAssignStmt(stmt) }
-func (stmt *BlockStmt) Accept(v FullVisitor) VisitResult    { return v.VisitBlockStmt(stmt) }
-func (stmt *IfStmt) Accept(v FullVisitor) VisitResult       { return v.VisitIfStmt(stmt) }
-func (stmt *WhileStmt) Accept(v FullVisitor) VisitResult    { return v.VisitWhileStmt(stmt) }
-func (stmt *ForStmt) Accept(v FullVisitor) VisitResult      { return v.VisitForStmt(stmt) }
-func (stmt *ForRangeStmt) Accept(v FullVisitor) VisitResult { return v.VisitForRangeStmt(stmt) }
-func (stmt *BreakContinueStmt) Accept(v FullVisitor) VisitResult {
-	return v.VisitBreakContinueStmt(stmt)
-}
-func (stmt *ReturnStmt) Accept(v FullVisitor) VisitResult { return v.VisitReturnStmt(stmt) }
-
-func (stmt *BadStmt) statementNode()           {}
-func (stmt *DeclStmt) statementNode()          {}
-func (stmt *ExprStmt) statementNode()          {}
-func (stmt *ImportStmt) statementNode()        {}
-func (stmt *AssignStmt) statementNode()        {}
-func (stmt *BlockStmt) statementNode()         {}
-func (stmt *IfStmt) statementNode()            {}
-func (stmt *WhileStmt) statementNode()         {}
-func (stmt *ForStmt) statementNode()           {}
-func (stmt *ForRangeStmt) statementNode()      {}
-func (stmt *BreakContinueStmt) statementNode() {}
-func (stmt *ReturnStmt) statementNode()        {}
-=======
-)
->>>>>>> 19d7109b
+)
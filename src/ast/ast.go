--- conflicted
+++ resolved
@@ -150,7 +150,6 @@
 	return paramTypes
 }
 
-<<<<<<< HEAD
 func (alias *ExpressionAlias) GetTokens() []token.Token {
 	return alias.Tokens
 }
@@ -174,7 +173,8 @@
 		}
 	}
 	return alias.cached_args
-=======
+}
+
 // holds all information about a single function parameter
 type ParameterInfo struct {
 	Name    token.Token            // the name token of the parameter
@@ -185,7 +185,6 @@
 // wether the ParameterInfo's type is not the default value (i.e. was not parsed)
 func (param *ParameterInfo) HasValidType() bool {
 	return param.Type != ddptypes.ParameterType{}
->>>>>>> 8dd235b5
 }
 
 // basic Node interfaces

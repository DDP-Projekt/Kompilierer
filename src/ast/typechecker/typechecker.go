package typechecker

import (
	"fmt"

	"github.com/DDP-Projekt/Kompilierer/src/ast"
	"github.com/DDP-Projekt/Kompilierer/src/ddperror"
	"github.com/DDP-Projekt/Kompilierer/src/ddptypes"
	"github.com/DDP-Projekt/Kompilierer/src/token"
)

// holds state to check if the types of an AST are valid
type Typechecker struct {
	ErrorHandler       ddperror.Handler // function to which errors are passed
	CurrentTable       *ast.SymbolTable // SymbolTable of the current scope (needed for name type-checking)
	latestReturnedType ddptypes.Type    // type of the last visited expression
	Module             *ast.Module      // the module that is being typechecked
}

func New(Mod *ast.Module, errorHandler ddperror.Handler, file string) *Typechecker {
	if errorHandler == nil {
		errorHandler = ddperror.EmptyHandler
	}
	return &Typechecker{
		ErrorHandler:       errorHandler,
<<<<<<< HEAD
		CurrentTable:       symbols,
		Errored:            false,
		latestReturnedType: ddptypes.VoidType{}, // void signals invalid
		file:               file,
=======
		CurrentTable:       Mod.Ast.Symbols,
		latestReturnedType: ddptypes.Void(),
		Module:             Mod,
>>>>>>> 92d37aa5
	}
}

// typecheck a single node
func (t *Typechecker) TypecheckNode(node ast.Node) {
	node.Accept(t)
}

// helper to visit a node
func (t *Typechecker) visit(node ast.Node) {
	node.Accept(t)
}

// Evaluates the type of an expression
func (t *Typechecker) Evaluate(expr ast.Expression) ddptypes.Type {
	t.visit(expr)
	return t.latestReturnedType
}

// calls Evaluate but uses ddperror.EmptyHandler as error handler
// and doesn't change the Module.Ast.Faulty flag
func (t *Typechecker) EvaluateSilent(expr ast.Expression) ddptypes.Type {
	errHndl, faulty := t.ErrorHandler, t.Module.Ast.Faulty
	t.ErrorHandler = ddperror.EmptyHandler
	ty := t.Evaluate(expr)
	t.ErrorHandler, t.Module.Ast.Faulty = errHndl, faulty
	return ty
}

// helper for errors
func (t *Typechecker) err(code ddperror.Code, Range token.Range, msg string) {
	t.Module.Ast.Faulty = true
	t.ErrorHandler(ddperror.New(code, Range, msg, t.Module.FileName))
}

// helper to not always pass range and file
func (t *Typechecker) errExpr(code ddperror.Code, expr ast.Expression, msgfmt string, fmtargs ...any) {
	t.err(code, expr.GetRange(), fmt.Sprintf(msgfmt, fmtargs...))
}

// helper for commmon error message
func (t *Typechecker) errExpected(operator ast.Operator, expr ast.Expression, got ddptypes.Type, expected ...ddptypes.Type) {
	msg := fmt.Sprintf("Der %s Operator erwartet einen Ausdruck vom Typ ", operator)
	if len(expected) == 1 {
		msg = fmt.Sprintf("Der %s Operator erwartet einen Ausdruck vom Typ %s", operator, expected[0])
	} else {
		for i, v := range expected {
			if i >= len(expected)-1 {
				break
			}
			msg += fmt.Sprintf("'%s', ", v)
		}
		msg += fmt.Sprintf("oder '%s'", expected[len(expected)-1])
	}
	t.errExpr(ddperror.TYP_TYPE_MISMATCH, expr, msg+" aber hat '%s' bekommen", got)
}

func (*Typechecker) BaseVisitor() {}

func (t *Typechecker) VisitBadDecl(decl *ast.BadDecl) {
	t.latestReturnedType = ddptypes.VoidType{}
}
func (t *Typechecker) VisitVarDecl(decl *ast.VarDecl) {
	initialType := t.Evaluate(decl.InitVal)
	if initialType != decl.Type {
		msg := fmt.Sprintf("Ein Wert vom Typ %s kann keiner Variable vom Typ %s zugewiesen werden", initialType, decl.Type)
		t.errExpr(ddperror.TYP_BAD_ASSIGNEMENT,
			decl.InitVal,
			msg,
		)
	}
}
func (t *Typechecker) VisitFuncDecl(decl *ast.FuncDecl) {
	if !ast.IsExternFunc(decl) {
		decl.Body.Accept(t)
	}
}
func (t *Typechecker) VisitStructDecl(decl *ast.StructDecl) {
	for _, field := range decl.Fields {
		t.visit(field)
	}
}

func (t *Typechecker) VisitBadExpr(expr *ast.BadExpr) {
	t.latestReturnedType = ddptypes.VoidType{}
}
func (t *Typechecker) VisitIdent(expr *ast.Ident) {
	decl, ok, isVar := t.CurrentTable.LookupDecl(expr.Literal.Literal)
	if !ok || !isVar {
		t.latestReturnedType = ddptypes.VoidType{}
	} else {
		t.latestReturnedType = decl.(*ast.VarDecl).Type
	}
}
func (t *Typechecker) VisitIndexing(expr *ast.Indexing) {
	if typ := t.Evaluate(expr.Index); typ != ddptypes.ZAHL {
		t.errExpr(ddperror.TYP_BAD_INDEXING, expr.Index, "Der STELLE Operator erwartet eine Zahl als zweiten Operanden, nicht %s", typ)
	}

	lhs := t.Evaluate(expr.Lhs)
	if !ddptypes.IsList(lhs) && lhs != ddptypes.TEXT {
		t.errExpr(ddperror.TYP_BAD_INDEXING, expr.Lhs, "Der STELLE Operator erwartet einen Text oder eine Liste als ersten Operanden, nicht %s", lhs)
	}

	if ddptypes.IsList(lhs) {
		t.latestReturnedType = lhs.(ddptypes.ListType).Underlying
	} else {
		t.latestReturnedType = ddptypes.BUCHSTABE // later on the list element type
	}
}
func (t *Typechecker) VisitFieldAccess(expr *ast.FieldAccess) {
	rhs := t.Evaluate(expr.Rhs)
	if structType, isStruct := rhs.(*ddptypes.StructType); !isStruct {
		t.errExpr(ddperror.TYP_BAD_FIELD_ACCESS, expr.Rhs, "Der VON Operator erwartet eine Struktur als rechten Operanden, nicht %s", rhs)
		t.latestReturnedType = ddptypes.VoidType{}
	} else {
		t.latestReturnedType = t.checkFieldAccess(expr.Field, structType)
	}
}
func (t *Typechecker) VisitIntLit(expr *ast.IntLit) {
	t.latestReturnedType = ddptypes.ZAHL
}
func (t *Typechecker) VisitFloatLit(expr *ast.FloatLit) {
	t.latestReturnedType = ddptypes.KOMMAZAHL
}
func (t *Typechecker) VisitBoolLit(expr *ast.BoolLit) {
	t.latestReturnedType = ddptypes.BOOLEAN
}
func (t *Typechecker) VisitCharLit(expr *ast.CharLit) {
	t.latestReturnedType = ddptypes.BUCHSTABE
}
func (t *Typechecker) VisitStringLit(expr *ast.StringLit) {
	t.latestReturnedType = ddptypes.TEXT
}
func (t *Typechecker) VisitListLit(expr *ast.ListLit) {
	if expr.Values != nil {
		elementType := t.Evaluate(expr.Values[0])
		for _, v := range expr.Values[1:] {
			if ty := t.Evaluate(v); elementType != ty {
				msg := fmt.Sprintf("Falscher Typ (%s) in Listen Literal vom Typ %s", ty, elementType)
				t.errExpr(ddperror.TYP_BAD_LIST_LITERAL, v, msg)
			}
		}
		expr.Type = ddptypes.ListType{Underlying: elementType}
	} else if expr.Count != nil && expr.Value != nil {
		if count := t.Evaluate(expr.Count); count != ddptypes.ZAHL {
			t.errExpr(ddperror.TYP_BAD_LIST_LITERAL, expr, "Die Größe einer Liste muss als Zahl angegeben werden, nicht als %s", count)
		}
		if val := t.Evaluate(expr.Value); val != expr.Type.Underlying {
			t.errExpr(ddperror.TYP_BAD_LIST_LITERAL, expr, "Falscher Typ (%s) in Listen Literal vom Typ %s", val, expr.Type.Underlying)
		}
	}
	t.latestReturnedType = expr.Type
}
func (t *Typechecker) VisitUnaryExpr(expr *ast.UnaryExpr) {
	// Evaluate the rhs expression and check if the operator fits it
	rhs := t.Evaluate(expr.Rhs)
	switch expr.Operator {
	case ast.UN_ABS, ast.UN_NEGATE:
		if !ddptypes.IsNumeric(rhs) {
			t.errExpected(expr.Operator, expr.Rhs, rhs, ddptypes.ZAHL, ddptypes.KOMMAZAHL)
		}
	case ast.UN_NOT:
		if !isOfType(rhs, ddptypes.BOOLEAN) {
			t.errExpected(expr.Operator, expr.Rhs, rhs, ddptypes.BOOLEAN)
		}

		t.latestReturnedType = ddptypes.BOOLEAN
	case ast.UN_LOGIC_NOT:
		if !isOfType(rhs, ddptypes.ZAHL) {
			t.errExpected(expr.Operator, expr.Rhs, rhs, ddptypes.ZAHL)
		}

		t.latestReturnedType = ddptypes.ZAHL
	case ast.UN_LEN:
		if !ddptypes.IsList(rhs) && rhs != ddptypes.TEXT {
			t.errExpr(ddperror.TYP_TYPE_MISMATCH, expr, "Der %s Operator erwartet einen Text oder eine Liste als Operanden, nicht %s", ast.UN_LEN, rhs)
		}

		t.latestReturnedType = ddptypes.ZAHL
	case ast.UN_SIZE:
		t.latestReturnedType = ddptypes.ZAHL
	default:
		panic(fmt.Errorf("unbekannter unärer Operator '%s'", expr.Operator))
	}
}
func (t *Typechecker) VisitBinaryExpr(expr *ast.BinaryExpr) {
	lhs := t.Evaluate(expr.Lhs)
	rhs := t.Evaluate(expr.Rhs)

	// helper to validate if types match
	validate := func(valid ...ddptypes.Type) {
		if !isOfType(lhs, valid...) {
			t.errExpected(expr.Operator, expr.Lhs, lhs, valid...)
		}
		if !isOfType(rhs, valid...) {
			t.errExpected(expr.Operator, expr.Rhs, rhs, valid...)
		}
	}

	switch expr.Operator {
	case ast.BIN_CONCAT:
		if (!ddptypes.IsList(lhs) && !ddptypes.IsList(rhs)) && (lhs == ddptypes.TEXT || rhs == ddptypes.TEXT) { // string, char edge case
			validate(ddptypes.TEXT, ddptypes.BUCHSTABE)
			t.latestReturnedType = ddptypes.TEXT
		} else { // lists
			getOldUnderlyingType := func(t ddptypes.Type) ddptypes.Type {
				if listType, isList := t.(ddptypes.ListType); isList {
					return listType.Underlying
				}
				return t
			}

			if getOldUnderlyingType(lhs) != getOldUnderlyingType(rhs) {
				t.errExpr(ddperror.TYP_TYPE_MISMATCH, expr, "Die Typenkombination aus %s und %s passt nicht zum VERKETTET Operator", lhs, rhs)
			}
			t.latestReturnedType = ddptypes.ListType{Underlying: getOldUnderlyingType(lhs)}
		}
	case ast.BIN_PLUS, ast.BIN_MINUS, ast.BIN_MULT:
		validate(ddptypes.ZAHL, ddptypes.KOMMAZAHL)

		if lhs == ddptypes.ZAHL && rhs == ddptypes.ZAHL {
			t.latestReturnedType = ddptypes.ZAHL
		} else {
			t.latestReturnedType = ddptypes.KOMMAZAHL
		}
	case ast.BIN_INDEX:
		if !ddptypes.IsList(lhs) && lhs != ddptypes.TEXT {
			t.errExpr(ddperror.TYP_TYPE_MISMATCH, expr.Lhs, "Der STELLE Operator erwartet einen Text oder eine Liste als ersten Operanden, nicht %s", lhs)
		}
		if rhs != ddptypes.ZAHL {
			t.errExpr(ddperror.TYP_TYPE_MISMATCH, expr.Rhs, "Der STELLE Operator erwartet eine Zahl als zweiten Operanden, nicht %s", rhs)
		}

		if ddptypes.IsList(lhs) {
			t.latestReturnedType = lhs.(ddptypes.ListType).Underlying
		} else if lhs == ddptypes.TEXT {
			t.latestReturnedType = ddptypes.BUCHSTABE // later on the list element type
		}
	case ast.BIN_FIELD_ACCESS: // TODO: remember to check for public/private fields
		if ident, isIdent := expr.Lhs.(*ast.Ident); isIdent {
			if structType, isStruct := rhs.(*ddptypes.StructType); !isStruct {
				// error was already reported by the resolver
				t.latestReturnedType = ddptypes.VoidType{}
			} else {
				t.latestReturnedType = t.checkFieldAccess(ident, structType)
			}
		} else {
			t.latestReturnedType = ddptypes.VoidType{}
		}
	case ast.BIN_DIV, ast.BIN_POW, ast.BIN_LOG:
		validate(ddptypes.ZAHL, ddptypes.KOMMAZAHL)
		t.latestReturnedType = ddptypes.KOMMAZAHL
	case ast.BIN_MOD:
		validate(ddptypes.ZAHL)
		t.latestReturnedType = ddptypes.ZAHL
	case ast.BIN_AND, ast.BIN_OR:
		validate(ddptypes.BOOLEAN)
		t.latestReturnedType = ddptypes.BOOLEAN
	case ast.BIN_LEFT_SHIFT, ast.BIN_RIGHT_SHIFT:
		validate(ddptypes.ZAHL)
		t.latestReturnedType = ddptypes.ZAHL
	case ast.BIN_EQUAL, ast.BIN_UNEQUAL:
		if lhs != rhs {
			t.errExpr(ddperror.TYP_TYPE_MISMATCH, expr, "Der '%s' Operator erwartet zwei Operanden gleichen Typs aber hat '%s' und '%s' bekommen", expr.Operator, lhs, rhs)
		}
		t.latestReturnedType = ddptypes.BOOLEAN
	case ast.BIN_GREATER, ast.BIN_LESS, ast.BIN_GREATER_EQ, ast.BIN_LESS_EQ:
		validate(ddptypes.ZAHL, ddptypes.KOMMAZAHL)
		t.latestReturnedType = ddptypes.BOOLEAN
	case ast.BIN_LOGIC_AND, ast.BIN_LOGIC_OR, ast.BIN_LOGIC_XOR:
		validate(ddptypes.ZAHL)
		t.latestReturnedType = ddptypes.ZAHL
	default:
		panic(fmt.Errorf("unbekannter binärer Operator '%s'", expr.Operator))
	}
}
func (t *Typechecker) VisitTernaryExpr(expr *ast.TernaryExpr) {
	lhs := t.Evaluate(expr.Lhs)
	mid := t.Evaluate(expr.Mid)
	rhs := t.Evaluate(expr.Rhs)

	switch expr.Operator {
	case ast.TER_SLICE:
		if !ddptypes.IsList(lhs) && lhs != ddptypes.TEXT {
			t.errExpr(ddperror.TYP_BAD_INDEXING, expr.Lhs, "Der %s Operator erwartet einen Text oder eine Liste als ersten Operanden, nicht %s", expr.Operator, lhs)
		}

		if !isOfType(mid, ddptypes.ZAHL) {
			t.errExpected(expr.Operator, expr.Mid, mid, ddptypes.ZAHL)
		}
		if !isOfType(rhs, ddptypes.ZAHL) {
			t.errExpected(expr.Operator, expr.Rhs, rhs, ddptypes.ZAHL)
		}

		if ddptypes.IsList(lhs) {
			t.latestReturnedType = lhs
		} else if lhs == ddptypes.TEXT {
			t.latestReturnedType = ddptypes.TEXT
		}
	default:
		panic(fmt.Errorf("unbekannter ternärer Operator '%s'", expr.Operator))
	}
}
func (t *Typechecker) VisitCastExpr(expr *ast.CastExpr) {
	lhs := t.Evaluate(expr.Lhs)
	castErr := func() {
		t.errExpr(ddperror.TYP_BAD_CAST, expr, "Ein Ausdruck vom Typ %s kann nicht in den Typ %s umgewandelt werden", lhs, expr.Type)
	}
	if exprType, ok := expr.Type.(ddptypes.ListType); ok {
		switch exprType.Underlying {
		case ddptypes.BUCHSTABE:
			if !isOfType(lhs, ddptypes.BUCHSTABE, ddptypes.TEXT) {
				castErr()
			}
		case ddptypes.ZAHL, ddptypes.KOMMAZAHL, ddptypes.BOOLEAN, ddptypes.TEXT:
			if !isOfType(lhs, exprType.Underlying) {
				castErr()
			}
		default:
			t.errExpr(ddperror.TYP_BAD_CAST, expr, "Invalide Typumwandlung von %s zu %s", lhs, expr.Type)
		}
	} else {
		switch expr.Type.(ddptypes.PrimitiveType) {
		case ddptypes.ZAHL:
			if !ddptypes.IsPrimitive(lhs) {
				castErr()
			}
		case ddptypes.KOMMAZAHL:
			if !ddptypes.IsPrimitive(lhs) || !isOfType(lhs, ddptypes.TEXT, ddptypes.ZAHL, ddptypes.KOMMAZAHL) {
				castErr()
			}
		case ddptypes.BOOLEAN:
			if !ddptypes.IsPrimitive(lhs) || !isOfType(lhs, ddptypes.ZAHL, ddptypes.BOOLEAN) {
				castErr()
			}
		case ddptypes.BUCHSTABE:
			if !ddptypes.IsPrimitive(lhs) || !isOfType(lhs, ddptypes.ZAHL, ddptypes.BUCHSTABE) {
				castErr()
			}
		case ddptypes.TEXT:
			if ddptypes.IsList(lhs) || isOfType(lhs, ddptypes.VoidType{}) {
				castErr()
			}
		default:
			t.errExpr(ddperror.TYP_BAD_CAST, expr, "Invalide Typumwandlung von %s zu %s", lhs, expr.Type)
		}
	}
	t.latestReturnedType = expr.Type
}
func (t *Typechecker) VisitGrouping(expr *ast.Grouping) {
	expr.Expr.Accept(t)
}
func (t *Typechecker) VisitFuncCall(callExpr *ast.FuncCall) {
	symbol, _, _ := t.CurrentTable.LookupDecl(callExpr.Name)
	decl := symbol.(*ast.FuncDecl)

	for k, expr := range callExpr.Args {
		argType := t.Evaluate(expr)

		var paramType ddptypes.ParameterType

		for i, name := range decl.ParamNames {
			if name.Literal == k {
				paramType = decl.ParamTypes[i]
				break
			}
		}

		if ass, ok := expr.(ast.Assigneable); paramType.IsReference && !ok {
			t.errExpr(ddperror.TYP_EXPECTED_REFERENCE, expr, "Es wurde ein Referenz-Typ erwartet aber ein Ausdruck gefunden")
		} else if ass, ok := ass.(*ast.Indexing); paramType.IsReference && paramType.Type == ddptypes.BUCHSTABE && ok {
			lhs := t.Evaluate(ass.Lhs)
			if lhs == ddptypes.TEXT {
				t.errExpr(ddperror.TYP_INVALID_REFERENCE, expr, "Ein Buchstabe in einem Text kann nicht als Buchstaben Referenz übergeben werden")
			}
		}
		if argType != paramType.Type {
			t.errExpr(ddperror.TYP_TYPE_MISMATCH, expr,
				"Die Funktion %s erwartet einen Wert vom Typ %s für den Parameter %s, aber hat %s bekommen",
				callExpr.Name,
				paramType,
				k,
				argType,
			)
		}
	}

	t.latestReturnedType = decl.Type
}
func (t *Typechecker) VisitStructLiteral(expr *ast.StructLiteral) {
	for argName, arg := range expr.Args {
		argType := t.Evaluate(arg)

		var paramType ddptypes.Type
		for _, field := range expr.Struct.Type.Fields {
			if field.Name == argName {
				paramType = field.Type
				break
			}
		}

		if argType != paramType {
			t.errExpr(ddperror.TYP_TYPE_MISMATCH, arg,
				"Die Struktur %s erwartet einen Wert vom Typ %s für das Feld %s, aber hat %s bekommen",
				expr.Struct.Name(),
				paramType,
				argName,
				argType,
			)
		}
	}

	t.latestReturnedType = expr.Struct.Type
}

func (t *Typechecker) VisitBadStmt(stmt *ast.BadStmt) {
	t.latestReturnedType = ddptypes.VoidType{}
}
func (t *Typechecker) VisitDeclStmt(stmt *ast.DeclStmt) {
	stmt.Decl.Accept(t)
}
func (t *Typechecker) VisitExprStmt(stmt *ast.ExprStmt) {
	stmt.Expr.Accept(t)
}
func (t *Typechecker) VisitImportStmt(stmt *ast.ImportStmt) {}
func (t *Typechecker) VisitAssignStmt(stmt *ast.AssignStmt) {
	rhs := t.Evaluate(stmt.Rhs)
	switch assign := stmt.Var.(type) {
	case *ast.Ident:
		if decl, exists, _ := t.CurrentTable.LookupDecl(assign.Literal.Literal); exists && decl.(*ast.VarDecl).Type != rhs {
			t.errExpr(ddperror.TYP_BAD_ASSIGNEMENT, stmt.Rhs,
				"Ein Wert vom Typ %s kann keiner Variable vom Typ %s zugewiesen werden",
				rhs,
				decl.(*ast.VarDecl).Type,
			)
		}
	case *ast.Indexing:
		if typ := t.Evaluate(assign.Index); typ != ddptypes.ZAHL {
			t.errExpr(ddperror.TYP_BAD_INDEXING, assign.Index, "Der STELLE Operator erwartet eine Zahl als zweiten Operanden, nicht %s", typ)
		}

		lhs := t.Evaluate(assign.Lhs)
		if !ddptypes.IsList(lhs) && lhs != ddptypes.TEXT {
			t.errExpr(ddperror.TYP_BAD_INDEXING, assign.Lhs, "Der STELLE Operator erwartet einen Text oder eine Liste als ersten Operanden, nicht %s", lhs)
		}
		if ddptypes.IsList(lhs) {
			lhs = lhs.(ddptypes.ListType).Underlying
		} else if lhs == ddptypes.TEXT {
			lhs = ddptypes.BUCHSTABE
		}

		if lhs != rhs {
			t.errExpr(ddperror.TYP_BAD_ASSIGNEMENT, stmt.Rhs,
				"Ein Wert vom Typ %s kann keiner Variable vom Typ %s zugewiesen werden",
				rhs,
				lhs,
			)
		}
	case *ast.FieldAccess: // TODO: remember to check for public/private fields
		panic("TODO")
	}
}
func (t *Typechecker) VisitBlockStmt(stmt *ast.BlockStmt) {
	t.CurrentTable = stmt.Symbols
	for _, stmt := range stmt.Statements {
		t.visit(stmt)
	}
	t.CurrentTable = t.CurrentTable.Enclosing
}
func (t *Typechecker) VisitIfStmt(stmt *ast.IfStmt) {
	conditionType := t.Evaluate(stmt.Condition)
	if conditionType != ddptypes.BOOLEAN {
		t.errExpr(ddperror.TYP_BAD_CONDITION, stmt.Condition,
			"Die Bedingung einer Wenn-Anweisung muss vom Typ Boolean sein, war aber vom Typ %s",
			conditionType,
		)
	}
	t.visit(stmt.Then)
	if stmt.Else != nil {
		t.visit(stmt.Else)
	}
}
func (t *Typechecker) VisitWhileStmt(stmt *ast.WhileStmt) {
	conditionType := t.Evaluate(stmt.Condition)
	switch stmt.While.Type {
	case token.SOLANGE, token.MACHE:
		if conditionType != ddptypes.BOOLEAN {
			t.errExpr(ddperror.TYP_BAD_CONDITION, stmt.Condition,
				"Die Bedingung einer %s muss vom Typ Boolean sein, war aber vom Typ %s",
				stmt.While.Type,
				conditionType,
			)
		}
	case token.WIEDERHOLE:
		if conditionType != ddptypes.ZAHL {
			t.errExpr(ddperror.TYP_TYPE_MISMATCH, stmt.Condition,
				"Die Anzahl an Wiederholungen einer WIEDERHOLE Anweisung muss vom Typ ZAHL sein, war aber vom Typ %s",
				conditionType,
			)
		}
	}
	stmt.Body.Accept(t)
}
func (t *Typechecker) VisitForStmt(stmt *ast.ForStmt) {
	t.visit(stmt.Initializer)
	if toType := t.Evaluate(stmt.To); toType != ddptypes.ZAHL {
		t.errExpr(ddperror.TYP_BAD_FOR, stmt.To,
			"Der Endwert in einer Zählenden-Schleife muss eine Zahl sein, aber war %s",
			toType,
		)
	}
	if stmt.StepSize != nil {
		if stepType := t.Evaluate(stmt.StepSize); stepType != ddptypes.ZAHL {
			t.errExpr(ddperror.TYP_BAD_FOR, stmt.StepSize,
				"Die Schrittgröße in einer Zählenden-Schleife muss eine Zahl sein, aber war %s",
				stepType,
			)
		}
	}
	stmt.Body.Accept(t)
}
func (t *Typechecker) VisitForRangeStmt(stmt *ast.ForRangeStmt) {
	elementType := stmt.Initializer.Type
	inType := t.Evaluate(stmt.In)

	if !ddptypes.IsList(inType) && inType != ddptypes.TEXT {
		t.errExpr(ddperror.TYP_BAD_FOR, stmt.In, "Man kann nur über Texte oder Listen iterieren")
	}

	if inTypeList, isList := inType.(ddptypes.ListType); isList && elementType != inTypeList.Underlying {
		t.err(ddperror.TYP_BAD_FOR, stmt.Initializer.GetRange(),
			fmt.Sprintf("Es wurde eine %s erwartet (Listen-Typ des Iterators), aber ein Ausdruck vom Typ %s gefunden",
				elementType, inTypeList),
		)
	} else if inType == ddptypes.TEXT && elementType != ddptypes.BUCHSTABE {
		t.err(ddperror.TYP_BAD_FOR, stmt.Initializer.GetRange(),
			fmt.Sprintf("Es wurde ein Ausdruck vom Typ Buchstabe erwartet aber %s gefunden",
				elementType),
		)
	}
	stmt.Body.Accept(t)
}
func (t *Typechecker) VisitReturnStmt(stmt *ast.ReturnStmt) {
	var returnType ddptypes.Type = ddptypes.VoidType{}
	if stmt.Value != nil {
		returnType = t.Evaluate(stmt.Value)
	}
	if fun, exists, _ := t.CurrentTable.LookupDecl(stmt.Func); exists && fun.(*ast.FuncDecl).Type != returnType {
		t.errExpr(ddperror.TYP_WRONG_RETURN_TYPE, stmt.Value,
			"Eine Funktion mit Rückgabetyp %s kann keinen Wert vom Typ %s zurückgeben",
			fun.(*ast.FuncDecl).Type,
			returnType,
		)
	}
}

// checks if t is contained in types
func isOfType(t ddptypes.Type, types ...ddptypes.Type) bool {
	for _, v := range types {
		if t == v {
			return true
		}
	}
	return false
}

// helper for
func (t *Typechecker) checkFieldAccess(Lhs *ast.Ident, structType *ddptypes.StructType) ddptypes.Type {
	var fieldType ddptypes.Type
	for _, field := range structType.Fields {
		if field.Name == Lhs.Literal.Literal {
			fieldType = field.Type
		}
	}
	if fieldType == nil {
		article := "Ein"
		switch structType.Gender() {
		case ddptypes.FEMININ:
			article = "Eine"
		}
		t.errExpr(ddperror.TYP_BAD_FIELD_ACCESS, Lhs, "%s %s hat kein Feld mit Name %s", article, structType.Name, Lhs.Literal.Literal)
		return ddptypes.VoidType{}
	}
	return fieldType
}<|MERGE_RESOLUTION|>--- conflicted
+++ resolved
@@ -23,16 +23,9 @@
 	}
 	return &Typechecker{
 		ErrorHandler:       errorHandler,
-<<<<<<< HEAD
-		CurrentTable:       symbols,
-		Errored:            false,
+		CurrentTable:       Mod.Ast.Symbols,
 		latestReturnedType: ddptypes.VoidType{}, // void signals invalid
-		file:               file,
-=======
-		CurrentTable:       Mod.Ast.Symbols,
-		latestReturnedType: ddptypes.Void(),
 		Module:             Mod,
->>>>>>> 92d37aa5
 	}
 }
 

/*
The resolver package should not be used independently from the parser.
It is not a complete Visitor itself, but is rather used to resolve single
Nodes while parsing to ensure correct parsing of function-calls etc.
Because of this you will find many r.visit(x) calls to be commented out.
*/
package resolver

import (
	"fmt"

	"github.com/DDP-Projekt/Kompilierer/src/ast"
	"github.com/DDP-Projekt/Kompilierer/src/ddperror"
	"github.com/DDP-Projekt/Kompilierer/src/ddptypes"
	"github.com/DDP-Projekt/Kompilierer/src/token"
)

// holds state to resolve the symbols of an AST and its nodes
// and checking if they are valid
// fills the ASTs SymbolTable while doing so
// TODO: add a snychronize method like in the parser to prevent unnessecary errors
type Resolver struct {
	ErrorHandler ddperror.Handler // function to which errors are passed
	CurrentTable *ast.SymbolTable // needed state, public for the parser
	Module       *ast.Module      // the module that is being resolved
}

// create a new resolver to resolve the passed AST
func New(Mod *ast.Module, errorHandler ddperror.Handler, file string) *Resolver {
	if errorHandler == nil {
		errorHandler = ddperror.EmptyHandler
	}
	return &Resolver{
		ErrorHandler: errorHandler,
		CurrentTable: Mod.Ast.Symbols,
		Module:       Mod,
	}
}

// resolve a single node
func (r *Resolver) ResolveNode(node ast.Node) {
	r.visit(node)
}

// helper to visit a node
func (r *Resolver) visit(node ast.Node) {
	node.Accept(r)
}

func (r *Resolver) setScope(symbols *ast.SymbolTable) {
	r.CurrentTable = symbols
}

func (r *Resolver) exitScope() {
	r.CurrentTable = r.CurrentTable.Enclosing
}

// helper for errors
func (r *Resolver) err(code ddperror.Code, Range token.Range, msg string) {
	r.Module.Ast.Faulty = true
	r.ErrorHandler(ddperror.New(code, Range, msg, r.Module.FileName))
}

func (*Resolver) BaseVisitor() {}

// if a BadDecl exists the AST is faulty
func (r *Resolver) VisitBadDecl(decl *ast.BadDecl) {
	r.Module.Ast.Faulty = true
}
func (r *Resolver) VisitVarDecl(decl *ast.VarDecl) {
	r.visit(decl.InitVal) // resolve the initial value
	// insert the variable into the current scope (SymbolTable)
	if existed := r.CurrentTable.InsertDecl(decl.Name(), decl); existed {
		r.err(ddperror.SEM_NAME_ALREADY_DEFINED, decl.NameTok.Range, ddperror.MsgNameAlreadyExists(decl.Name())) // variables may only be declared once in the same scope
	}

	if decl.Public() && !ast.IsGlobalScope(r.CurrentTable) {
		r.err(ddperror.SEM_NON_GLOBAL_PUBLIC_DECL, decl.NameTok.Range, "Nur globale Variablen können öffentlich sein")
	} else if _, alreadyExists := r.Module.PublicDecls[decl.Name()]; decl.IsPublic && !alreadyExists { // insert the variable int othe public module decls
		r.Module.PublicDecls[decl.Name()] = decl
	}
}
func (r *Resolver) VisitFuncDecl(decl *ast.FuncDecl) {
	// all of the below was already resolved by the parser

	/*
		if existed := r.CurrentTable.InsertFunc(decl.Name.Literal, decl); existed {
			r.err(decl.Name, "Die Funktion '%s' existiert bereits", decl.Name.Literal) // functions may only be declared once
		}
		if !ast.IsExternFunc(decl) {
			decl.Body.Symbols = ast.NewSymbolTable(r.CurrentTable) // create a new scope for the function body
			// add the function parameters to the scope of the function body
			for i, l := 0, len(decl.ParamNames); i < l; i++ {
				decl.Body.Symbols.InsertVar(decl.ParamNames[i].Literal, &ast.VarDecl{Name: decl.ParamNames[i], Type: decl.ParamTypes[i].Type, Range: token.NewRange(decl.ParamNames[i], decl.ParamNames[i])})
			}

			r.visit(decl.Body) // resolve the function body
		}
	*/
}
func (r *Resolver) VisitStructDecl(decl *ast.StructDecl) {
	if !ast.IsGlobalScope(r.CurrentTable) {
		r.err(ddperror.SEM_NON_GLOBAL_STRUCT_DECL, decl.NameTok.Range, "Es können nur globale Strukturen deklariert werden")
	}

	for _, field := range decl.Fields {
		if varDecl, isVar := field.(*ast.VarDecl); isVar {
			r.visit(varDecl.InitVal)
		} else { // BadDecl
			r.visit(field)
		}
	}
	// insert the struct into the current scope (SymbolTable)
	if existed := r.CurrentTable.InsertDecl(decl.Name(), decl); existed {
		r.err(ddperror.SEM_NAME_ALREADY_DEFINED, decl.NameTok.Range, ddperror.MsgNameAlreadyExists(decl.Name())) // structs may only be declared once in the same module
	}
	// insert the struct into the public module decls
	if _, alreadyExists := r.Module.PublicDecls[decl.Name()]; decl.IsPublic && !alreadyExists {
		r.Module.PublicDecls[decl.Name()] = decl
	}
}

// if a BadExpr exists the AST is faulty
func (r *Resolver) VisitBadExpr(expr *ast.BadExpr) {
	r.Module.Ast.Faulty = true
}
func (r *Resolver) VisitIdent(expr *ast.Ident) {
	// check if the variable exists
	if decl, exists, isVar := r.CurrentTable.LookupDecl(expr.Literal.Literal); !exists {
		r.err(ddperror.SEM_NAME_UNDEFINED, expr.Token().Range, fmt.Sprintf("Der Name '%s' wurde noch nicht als Variable deklariert", expr.Literal.Literal))
	} else if !isVar {
		r.err(ddperror.SEM_BAD_NAME_CONTEXT, expr.Token().Range, fmt.Sprintf("Der Name '%s' steht für eine Funktion oder Struktur und nicht für eine Variable", expr.Literal.Literal))
	} else { // set the reference to the declaration
		expr.Declaration = decl.(*ast.VarDecl)
	}
}
func (r *Resolver) VisitIndexing(expr *ast.Indexing) {
	r.visit(expr.Lhs)
	r.visit(expr.Index)
}
func (r *Resolver) VisitFieldAccess(expr *ast.FieldAccess) {
	r.visit(expr.Rhs)
}

// nothing to do for literals
func (r *Resolver) VisitIntLit(expr *ast.IntLit) {
}
func (r *Resolver) VisitFloatLit(expr *ast.FloatLit) {
}
func (r *Resolver) VisitBoolLit(expr *ast.BoolLit) {
}
func (r *Resolver) VisitCharLit(expr *ast.CharLit) {
}
func (r *Resolver) VisitStringLit(expr *ast.StringLit) {
}
func (r *Resolver) VisitListLit(expr *ast.ListLit) {
	if expr.Values != nil {
		for _, v := range expr.Values {
			r.visit(v)
		}
	} else if expr.Count != nil && expr.Value != nil {
		r.visit(expr.Count)
		r.visit(expr.Value)
	}
}
func (r *Resolver) VisitUnaryExpr(expr *ast.UnaryExpr) {
	r.visit(expr.Rhs)
}
func (r *Resolver) VisitBinaryExpr(expr *ast.BinaryExpr) {
	// for field access the left operand should always be an *Ident
	if expr.Operator != ast.BIN_FIELD_ACCESS { // TODO: check private fields
		r.visit(expr.Lhs)
	} else if _, isIdent := expr.Lhs.(*ast.Ident); !isIdent {
		r.err(ddperror.SEM_BAD_FIELD_ACCESS, expr.Lhs.GetRange(), fmt.Sprintf("Der VON Operator erwartet einen Namen als Linken Operanden, nicht %s", expr.Lhs))
	}
	r.visit(expr.Rhs)
}
func (r *Resolver) VisitTernaryExpr(expr *ast.TernaryExpr) {
	r.visit(expr.Lhs)
	r.visit(expr.Mid)
	r.visit(expr.Rhs) // visit the actual expressions
}
func (r *Resolver) VisitCastExpr(expr *ast.CastExpr) {
	r.visit(expr.Lhs) // visit the actual expressions
}
func (r *Resolver) VisitGrouping(expr *ast.Grouping) {
	r.visit(expr.Expr)
}
func (r *Resolver) VisitFuncCall(expr *ast.FuncCall) {
	// visit the passed arguments
	for _, v := range expr.Args {
		r.visit(v)
	}
}
func (r *Resolver) VisitStructLiteral(expr *ast.StructLiteral) {
	for _, arg := range expr.Args {
		r.visit(arg)
	}
}

// if a BadStmt exists the AST is faulty
func (r *Resolver) VisitBadStmt(stmt *ast.BadStmt) {
	r.Module.Ast.Faulty = true
}
func (r *Resolver) VisitDeclStmt(stmt *ast.DeclStmt) {
	r.visit(stmt.Decl)
}
func (r *Resolver) VisitExprStmt(stmt *ast.ExprStmt) {
	r.visit(stmt.Expr)
}

func (r *Resolver) VisitImportStmt(stmt *ast.ImportStmt) {
	if stmt.Module == nil {
		return
	}

<<<<<<< HEAD
	var errRange token.Range
	checkTypeDependency := func(decl ast.Declaration) {
		// check that typ is defined in the current module
		checkSingleType := func(typ ddptypes.Type) {
			typ = ddptypes.GetNestedUnderlying(typ) // for list types

			if ddptypes.IsPrimitiveOrVoid(typ) {
				return
			}

			if _, exists, _ := r.CurrentTable.LookupDecl(typ.String()); !exists {
				r.err(ddperror.SEM_UNKNOWN_TYPE, errRange, fmt.Sprintf("Der Typ %s wird von dieser Einbindung benutzt, wurde aber selber noch nicht eingebunden", typ))
			}
		}

		switch decl := decl.(type) {
		case *ast.FuncDecl:
			checkSingleType(decl.Type) // return type
			for _, typ := range decl.ParamTypes {
				checkSingleType(typ.Type)
			}
		case *ast.VarDecl:
			checkSingleType(decl.Type)
		case *ast.StructDecl:
			for _, field := range decl.Type.Fields {
				checkSingleType(field.Type)
			}
		}
	}

	resolveDecl := func(decl ast.Declaration) {
		if existed := r.CurrentTable.InsertDecl(decl.Name(), decl); existed {
			r.err(ddperror.SEM_NAME_ALREADY_DEFINED, stmt.FileName.Range, fmt.Sprintf("Der Name '%s' aus dem Modul '%s' existiert bereits in diesem Modul", decl.Name(), stmt.Module.GetIncludeFilename()))
			return
		}

		checkTypeDependency(decl)
	}

	// every public symbol is imported
	if len(stmt.ImportedSymbols) == 0 {
		errRange = stmt.FileName.Range
		for _, decl := range stmt.Module.PublicDecls {
			resolveDecl(decl)
		}
		return
	}
	// only some symbols are imported
	for _, name := range stmt.ImportedSymbols {
		if decl, ok := stmt.Module.PublicDecls[name.Literal]; ok {
			errRange = name.Range
			resolveDecl(decl)
=======
	// add imported symbols
	ast.IterateImportedDecls(stmt, func(name string, decl ast.Declaration, tok token.Token) bool {
		if decl == nil {
			r.err(ddperror.SEM_NAME_UNDEFINED, tok.Range, fmt.Sprintf("Der Name '%s' entspricht keiner öffentlichen Deklaration aus dem Modul '%s'", name, ast.TrimStringLit(stmt.FileName)))
>>>>>>> f1084119
		} else {
			if r.CurrentTable.InsertDecl(name, decl) {
				r.err(ddperror.SEM_NAME_ALREADY_DEFINED, tok.Range, fmt.Sprintf("Der Name '%s' aus dem Modul '%s' existiert bereits in diesem Modul", name, ast.TrimStringLit(stmt.FileName)))
			}
		}
		return true
	})
}
func (r *Resolver) VisitAssignStmt(stmt *ast.AssignStmt) {
	switch assign := stmt.Var.(type) {
	case *ast.Ident:
		// check if the variable exists
		if varDecl, exists, isVar := r.CurrentTable.LookupDecl(assign.Literal.Literal); !exists {
			r.err(ddperror.SEM_NAME_UNDEFINED, assign.Literal.Range, fmt.Sprintf("Der Name '%s' wurde in noch nicht als Variable deklariert", assign.Literal.Literal))
		} else if !isVar {
			r.err(ddperror.SEM_BAD_NAME_CONTEXT, assign.Token().Range, fmt.Sprintf("Der Name '%s' steht für eine Funktion oder Struktur und nicht für eine Variable", assign.Literal.Literal))
		} else { // set the reference to the declaration
			assign.Declaration = varDecl.(*ast.VarDecl)
		}
	case *ast.Indexing:
		r.visit(assign.Lhs)
		r.visit(assign.Index)
	case *ast.FieldAccess:
		r.visit(assign.Rhs)
	}
	r.visit(stmt.Rhs)
}
func (r *Resolver) VisitBlockStmt(stmt *ast.BlockStmt) {
	if stmt.Symbols == nil {
		r.setScope(stmt.Symbols) // set the current scope to the block
		// visit every statement in the block
		for _, stmt := range stmt.Statements {
			r.visit(stmt)
		}
		r.exitScope() // restore the enclosing scope
	}
}
func (r *Resolver) VisitIfStmt(stmt *ast.IfStmt) {
	r.visit(stmt.Condition)
	if _, ok := stmt.Then.(*ast.BlockStmt); !ok {
		r.visit(stmt.Then)
	}
	if stmt.Else != nil {
		if _, ok := stmt.Else.(*ast.BlockStmt); !ok {
			r.visit(stmt.Else)
		}
	}
}
func (r *Resolver) VisitWhileStmt(stmt *ast.WhileStmt) {
	r.visit(stmt.Condition)
	// r.visit(stmt.Body)
}
func (r *Resolver) VisitForStmt(stmt *ast.ForStmt) {
	r.setScope(stmt.Body.Symbols)
	// only visit the InitVal because the variable is already in the scope
	r.visit(stmt.Initializer.InitVal)
	r.visit(stmt.To)
	if stmt.StepSize != nil {
		r.visit(stmt.StepSize)
	}
	// r.visit(stmt.Body) // created by calling checkedDeclration in the parser so already resolved
	r.exitScope()
}
func (r *Resolver) VisitForRangeStmt(stmt *ast.ForRangeStmt) {
	r.setScope(stmt.Body.Symbols)
	// only visit the InitVal because the variable is already in the scope
	r.visit(stmt.Initializer.InitVal)
	r.visit(stmt.In)
	// r.visit(stmt.Body) // created by calling checkedDeclration in the parser so already resolved
	r.exitScope()
}
func (r *Resolver) VisitReturnStmt(stmt *ast.ReturnStmt) {
	if stmt.Value == nil {
		return
	}
	r.visit(stmt.Value)
}<|MERGE_RESOLUTION|>--- conflicted
+++ resolved
@@ -214,7 +214,6 @@
 		return
 	}
 
-<<<<<<< HEAD
 	var errRange token.Range
 	checkTypeDependency := func(decl ast.Declaration) {
 		// check that typ is defined in the current module
@@ -254,29 +253,12 @@
 		checkTypeDependency(decl)
 	}
 
-	// every public symbol is imported
-	if len(stmt.ImportedSymbols) == 0 {
-		errRange = stmt.FileName.Range
-		for _, decl := range stmt.Module.PublicDecls {
-			resolveDecl(decl)
-		}
-		return
-	}
-	// only some symbols are imported
-	for _, name := range stmt.ImportedSymbols {
-		if decl, ok := stmt.Module.PublicDecls[name.Literal]; ok {
-			errRange = name.Range
-			resolveDecl(decl)
-=======
 	// add imported symbols
 	ast.IterateImportedDecls(stmt, func(name string, decl ast.Declaration, tok token.Token) bool {
 		if decl == nil {
 			r.err(ddperror.SEM_NAME_UNDEFINED, tok.Range, fmt.Sprintf("Der Name '%s' entspricht keiner öffentlichen Deklaration aus dem Modul '%s'", name, ast.TrimStringLit(stmt.FileName)))
->>>>>>> f1084119
 		} else {
-			if r.CurrentTable.InsertDecl(name, decl) {
-				r.err(ddperror.SEM_NAME_ALREADY_DEFINED, tok.Range, fmt.Sprintf("Der Name '%s' aus dem Modul '%s' existiert bereits in diesem Modul", name, ast.TrimStringLit(stmt.FileName)))
-			}
+			resolveDecl(decl)
 		}
 		return true
 	})

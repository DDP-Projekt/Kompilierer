--- conflicted
+++ resolved
@@ -297,8 +297,9 @@
 	if stmt.Value == nil {
 		return
 	}
-<<<<<<< HEAD
-	h.visit(stmt.Value)
+	if stmt.Value != nil { // void return
+		h.visit(stmt.Value)
+	}
 }
 
 // helper for visitFuncCall and visitStructLiteral
@@ -324,9 +325,5 @@
 		for _, arg := range args {
 			h.visit(arg)
 		}
-=======
-	if stmt.Value != nil { // void return
-		h.visit(stmt.Value)
->>>>>>> 1382ecd8
 	}
 }
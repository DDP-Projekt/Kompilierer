package ast

import (
	"strings"

	"github.com/DDP-Projekt/Kompilierer/src/token"
)

// check if the function is defined externally
func IsExternFunc(fun *FuncDecl) bool {
	return fun.Body == nil
}

// trims the "" from the literal
func TrimStringLit(lit token.Token) string {
	return strings.Trim(lit.Literal, "\"")
}

<<<<<<< HEAD
// returns wether table is the global scope
// table.Enclosing == nil
func IsGlobalScope(table *SymbolTable) bool {
	return table.Enclosing == nil
=======
// applies fun to all declarations imported by imprt
// if len(imprt.ImportedSymbols) == 0, it is applied to all imprt.Module.PublicDecls
// otherwise to every tok in imprt.ImportedSymbols is used
//
//   - name is the name of the declaration (or the literal of imprt.ImportedSymbols if no decl is found)
//   - decl is nil if imprt.ImportedSymbols[x] is not present in import.Module.PublicDecls
//   - tok refers either to the string literal of the import path,
//     or to the identifier from imprt.ImportedSymbols
//
// the return value of fun indicates wether the iteration should continue or if we break
// true means continue, false means break
func IterateImportedDecls(imprt *ImportStmt, fun func(name string, decl Declaration, tok token.Token) bool) {
	if len(imprt.ImportedSymbols) == 0 {
		if imprt.Module == nil {
			return
		}

		for name, decl := range imprt.Module.PublicDecls {
			if !fun(name, decl, imprt.FileName) {
				break
			}
		}
	} else {
		for _, name := range imprt.ImportedSymbols {
			var decl Declaration
			if imprt.Module != nil {
				decl = imprt.Module.PublicDecls[name.Literal]
			}
			if !fun(name.Literal, decl, name) {
				break
			}
		}
	}
>>>>>>> f1084119
}<|MERGE_RESOLUTION|>--- conflicted
+++ resolved
@@ -16,12 +16,12 @@
 	return strings.Trim(lit.Literal, "\"")
 }
 
-<<<<<<< HEAD
 // returns wether table is the global scope
 // table.Enclosing == nil
 func IsGlobalScope(table *SymbolTable) bool {
 	return table.Enclosing == nil
-=======
+}
+
 // applies fun to all declarations imported by imprt
 // if len(imprt.ImportedSymbols) == 0, it is applied to all imprt.Module.PublicDecls
 // otherwise to every tok in imprt.ImportedSymbols is used
@@ -55,5 +55,4 @@
 			}
 		}
 	}
->>>>>>> f1084119
 }
package ast

import (
	"github.com/DDP-Projekt/Kompilierer/src/ddptypes"
	"github.com/DDP-Projekt/Kompilierer/src/token"
)

// stores symbols for one scope of an ast
type SymbolTable struct {
	Enclosing    *SymbolTable           // enclosing scope (nil in the global scope)
	Declarations map[string]Declaration // map of all variables, functions and structs
	limit        *token.Position        // if non-nil, only declarations before this position are returned from LookupDecl
	imports      []*ImportStmt          // used to properly enforce the limit
}

func NewSymbolTable(enclosing *SymbolTable) *SymbolTable {
	return &SymbolTable{
		Enclosing:    enclosing,
<<<<<<< HEAD
		Declarations: make(map[string]Declaration),
		limit:        nil,
	}
}

// wraps the given table with a Limit (replaced if already present)
func (scope *SymbolTable) WithLimit(limit token.Position) *SymbolTable {
	enclosing := scope.Enclosing
	if enclosing != nil {
		enclosing = enclosing.WithLimit(limit)
	}
	return &SymbolTable{
		Enclosing:    enclosing,
		Declarations: scope.Declarations,
		limit:        &limit,
		imports:      scope.imports,
	}
}

// helper to check if a declaration is within the limit of the scope
func (scope *SymbolTable) checkLimit(decl Declaration) bool {
	if scope.limit == nil {
		return true
	}

	importedBy := func(decl Declaration, stmt *ImportStmt) bool {
		if stmt.Module != decl.Module() {
			return false
		}

		if len(stmt.ImportedSymbols) == 0 {
			_, ok := stmt.Module.PublicDecls[decl.Name()]
			return ok
		}
		for i := range stmt.ImportedSymbols {
			if stmt.ImportedSymbols[i].Literal == decl.Name() {
				return true
			}
		}
		return false
	}

	for _, stmt := range scope.imports {
		if importedBy(decl, stmt) {
			return stmt.Range.End.IsBefore(*scope.limit)
		}
=======
		Declarations: make(map[string]Declaration, 8),
>>>>>>> 86434d6e
	}
	return decl.GetRange().End.IsBefore(*scope.limit)
}

// returns the declaration corresponding to name and wether it exists
// if the symbol existed, the second bool is true, if it is a variable and false if it is a funciton
// call like this: decl, exists, isVar := LookupDecl(name)
func (scope *SymbolTable) LookupDecl(name string) (Declaration, bool, bool) {
	if decl, ok := scope.Declarations[name]; !ok || !scope.checkLimit(decl) {
		if scope.Enclosing != nil {
			return scope.Enclosing.LookupDecl(name)
		}
		return nil, false, false
	} else {
		_, isVar := decl.(*VarDecl)
		return decl, true, isVar
	}
}

// inserts a declaration into the scope if it didn't exist yet
// and returns wether it already existed
// BadDecls are ignored
func (scope *SymbolTable) InsertDecl(name string, decl Declaration) bool {
	if _, ok := scope.Declarations[name]; ok {
		return true
	}
	if _, ok := decl.(*BadDecl); ok {
		return false
	}
	scope.Declarations[name] = decl
	return false
}

// returns the given type if present, else nil
//
//	Type, ok := table.LookupType(name)
func (scope *SymbolTable) LookupType(name string) (ddptypes.Type, bool) {
	if decl, ok := scope.Declarations[name]; !ok || !scope.checkLimit(decl) {
		if scope.Enclosing != nil {
			return scope.Enclosing.LookupType(name)
		}
		return nil, false
	} else {
		if structDecl, ok := decl.(*StructDecl); ok {
			return structDecl.Type, true
		}
		return nil, false
	}
}

// adds a new import statement to the tables internal state
// imports are used for limit tracking and are important for ExpressionDecls to work properly
func (scope *SymbolTable) AddImportStmt(stmt *ImportStmt) {
	scope.imports = append(scope.imports, stmt)
}<|MERGE_RESOLUTION|>--- conflicted
+++ resolved
@@ -16,8 +16,7 @@
 func NewSymbolTable(enclosing *SymbolTable) *SymbolTable {
 	return &SymbolTable{
 		Enclosing:    enclosing,
-<<<<<<< HEAD
-		Declarations: make(map[string]Declaration),
+		Declarations: make(map[string]Declaration, 8),
 		limit:        nil,
 	}
 }
@@ -63,9 +62,6 @@
 		if importedBy(decl, stmt) {
 			return stmt.Range.End.IsBefore(*scope.limit)
 		}
-=======
-		Declarations: make(map[string]Declaration, 8),
->>>>>>> 86434d6e
 	}
 	return decl.GetRange().End.IsBefore(*scope.limit)
 }

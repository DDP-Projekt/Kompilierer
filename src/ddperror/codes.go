--- conflicted
+++ resolved
@@ -33,12 +33,8 @@
 	SEM_ALIAS_ALREADY_TAKEN                               // the alias already stands for another function
 	SEM_ALIAS_ALREADY_DEFINED                             // the alias already stands for a different function
 	SEM_ALIAS_MUST_BE_GLOBAL                              // a non-global alias declaration was found
-<<<<<<< HEAD
-	SEM_ALIAS_BAD_NUM_ARGS                                // invalid number of arguments (too many or too few)
+	SEM_ALIAS_BAD_ARGS                                    // the number of arguments is wrong or then names don't match etc.
 	SEM_ALIAS_BAD_ARG_NAMES                               // the names of the alias are not valid
-=======
-	SEM_ALIAS_BAD_ARGS                                    // the number of arguments is wrong or then names don't match etc.
->>>>>>> a8be2135
 	SEM_GLOBAL_RETURN                                     // a return statement outside a function was found
 	SEM_BAD_NAME_CONTEXT                                  // a function name was used in place of a variable name or vice versa
 	SEM_NON_GLOBAL_PUBLIC_DECL                            // a non-global variable was declared public

--- conflicted
+++ resolved
@@ -1,10 +1,6 @@
 module github.com/DDP-Projekt/Kompilierer
 
-<<<<<<< HEAD
-go 1.21
-=======
 go 1.22.2
->>>>>>> 86434d6e
 
 require (
 	github.com/bafto/Go-LLVM-Bindings v1.0.2

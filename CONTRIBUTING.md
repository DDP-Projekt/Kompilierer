# Zu DDP beitragen

DDP ist und wird immer Open-Source bleiben und alle Beiträge sind willkommen! Jeder kann durch Github Pull-Requests zur `dev` branch zu dem Projekt beitragen.

# Den DDP Kompilierer bauen

## Vorrausetzungen

Der DDP Kompilierer ist in Go geschrieben. Daher wird eine Go Version von 1.22.2 oder höher benötigt. Diese kann hier gedownloaded werden: https://go.dev/dl/.<br>
Hinweis: Manche Packet-Manager installieren nicht die korrekte Version von Go. Die Go Version kann mit dem Befehl `go version` überprüft werden.

<<<<<<< HEAD
Um den DDP Kompilierer zu bauen, muss LLVM 14.0.0 installiert sein. Bei vielen Linux Distributionen geht das ganz einfach mit `sudo apt install llvm-14 llvm-14-dev`.
=======
Um den DDP Kompilierer zu bauen, muss LLVM 12.0 installiert sein. Bei vielen Linux Distributionen geht das ganz einfach mit `sudo apt install llvm-12` bzw. `sudo apt install llvm-12-dev`.
>>>>>>> 46216080
Unter Windows muss LLVM lokal selbst gebaut werden (das geht auch bei Linux, wird aber nicht empfohlen, da es einige Stunden dauern kann).
Allerdings gibt es für die von uns genutzen MinGW Versionen bereits [vorkompilierte LLVM Bibliotheken](https://github.com/DDP-Projekt/Kompilierer/releases/tag/llvm-binaries).
Bei diesen findet sich auch eine Linux version.

Wer LLVM auf Linux trotzdem selber bauen möchte, kann zum *LLVM bauen* Teil springen.

Um das Makefile auf Windows auszuführen müssen folgende Programme installiert und im PATH sein:

- [Go](https://go.dev/dl/) (mindestens Version 1.22.2)
- [mingw64](https://winlibs.com/) (Kann auch über chocolatey installiert werden.
    Version 12.2.0 mit der msvcrt oder ucrt runtime wurde getestet und funktioniert, andere Versionen werden vielleicht nicht funktionieren)
- make (kann man mit chocolatey bekommen oder durch mingw32-make, was mit mingw64 dazu kommt)
- [git](https://git-scm.com/download/win) (git-bash wird benutzt um die Makefiles auszuführen)
- [CMake](https://cmake.org/download/) (Version 3.13.4 oder höher)

### Hinweis für Windows

Das endgültige DDP-Build ist eng mit der verwendeten mingw64-Version gekoppelt.
Da DDP GCC als Linker und für die C-Standardbibliothek verwendet,
benötigt das endgültige DDP-Build dieselbe mingw64-Version mit der es gebaut wurde, um DDP-Programme zu kompilieren.
Wenn man DDP auf einem beliebigen Computer einrichten möchte sollte man daran denken.

## Unter Linux

Nachdem LLVM installiert ist, muss einfach der Befehl `make` im Stammverzeichnis des Repositoriums ausgeführt werden.

Um die Tests auszuführen, wird `make test` verwendet.
`make help` zeigt eine kurze Erklärung aller make Ziele.

Um LLVM aus dem Submodul llvm-project zu erstellen, wird `make llvm` verwendet.
Falls LLVM aus dem Submodul gebaut wurde, wird make dieses LLVM-Build anstelle des Globalen verwenden.

Es ist empfohlen die j Option von make zu benutzen um mehr als einen Thread zu benutzen. Beispiel: `make -j8`.

## Unter Windows

Nachdem LLVM installiert ist (siehe *LLVM bauen* oder *Vorkompiliertes LLVM*), müssen die gleichen Schritte wie unter Linux befolgt werden, wobei allerdings git-bash benutzt wird um die Befehle auszuführen (sonst funktionieren einige Unix-Befehle nicht).

### Wichtig

GNUMake wird nicht funktionieren. Wenn gnu make installiert ist, hat es unter Windows den Namen *make*, daher sollte stattdessen mingw32-make verwendet werden, um die Makefiles ausführen.

# Vorkompiliertes LLVM

Für bestimmte MinGW Versionen gibt es vorkompilierte (LLVM Bibliotheken)[https://github.com/DDP-Projekt/Kompilierer/releases/tag/llvm-binaries].
Diese können einfach heruntergeladen und in den Ordner `llvm_build` entpackt werden.

Die verwendete MinGW muss mit der LLVM Version übereinstimmen, da es sonst zu Fehlern kommen wird.

## Komplettes Windows Beispiel mit vorkompiliertem LLVM und MinGW via Chocolatey

Alle Befehle wurden im Root des Repositoriums ausgeführt.

```bash
$ choco install mingw --version 12.2.0
# download and extract llvm binaries
$ curl -L -o ./llvm_build.tar.gz https://github.com/DDP-Projekt/Kompilierer/releases/download/llvm-binaries/llvm_build-mingw-12.2.0-x86_64-ucrt-posix-seh.tar.gz
$ mkdir -p ./llvm_build/
$ tar -xzf ./llvm_build.tar.gz -C ./ --force-local
$ rm ./llvm_build.tar.gz
# build the compiler
$ make -j8
# run the tests
$ make test-complete -j8
```

# LLVM bauen

## Voraussetzungen

- [Python3](https://www.python.org/downloads/)

Unter Windows sind die oben genannten Voraussetzungen ebenfalls erforderlich, und alle folgenden Befehle müssen in git-bash und nicht in cmd oder Powershell ausgeführt werden.

Nachdem alle Voraussetzungen installiert sind, muss ein Terminal (auf Windows git-bash) im Stammverzeichnis des Repositoriums geöffnet und der Befehl `make llvm -j<Anzahl Threads>` ausgeführt werden.
Dadurch sollte das Untermodul llvm-project heruntergeladen und in llvm_build gebaut werden.
Der Download ist ungefähr 1 GB groß, daher kann es eine Weile dauern.
Das Bauen von LLVM dauert auf einem einzelnen Thread ebenfalls 2-3 Stunden, kann aber im Hintergrund ausgeführt werden, da es nicht viele Ressourcen beansprucht.
Um das ganze zu beschleunigen sollte die j Option von make benutzt werden um mehr als einen Thread zu benutzen.
Wenn du deinen PC nebenbei noch verwenden willst sollte ein Thread weniger als vorhandene CPU-Kerne benutzt werden.

# Vollständiges Beispiel unter Windows

Alle befehle wurden im Root des Repositoriums ausgeführt.

```
$ make llvm -j8
$ make -j8
```

# Am Kompilierer arbeiten

## Den Kompilierer Debuggen

Da der Kompilierer von den C-Bindings von LLVM abhängt kann er nicht wie ein normales Go-Programm debugget werden.
Vorher müssen einige Umgebungsvariablen gesetzt werden. Um diesen Prozess zu vereinfachen kann das Shell-Skript `open_for_debug.sh` verwendet werden.
Es setzt die enstprechenden Umgebungsvariablen und öffnet dann VSCode.
Für andere IDEs kann das Skript angepasst werden.<|MERGE_RESOLUTION|>--- conflicted
+++ resolved
@@ -9,11 +9,7 @@
 Der DDP Kompilierer ist in Go geschrieben. Daher wird eine Go Version von 1.22.2 oder höher benötigt. Diese kann hier gedownloaded werden: https://go.dev/dl/.<br>
 Hinweis: Manche Packet-Manager installieren nicht die korrekte Version von Go. Die Go Version kann mit dem Befehl `go version` überprüft werden.
 
-<<<<<<< HEAD
 Um den DDP Kompilierer zu bauen, muss LLVM 14.0.0 installiert sein. Bei vielen Linux Distributionen geht das ganz einfach mit `sudo apt install llvm-14 llvm-14-dev`.
-=======
-Um den DDP Kompilierer zu bauen, muss LLVM 12.0 installiert sein. Bei vielen Linux Distributionen geht das ganz einfach mit `sudo apt install llvm-12` bzw. `sudo apt install llvm-12-dev`.
->>>>>>> 46216080
 Unter Windows muss LLVM lokal selbst gebaut werden (das geht auch bei Linux, wird aber nicht empfohlen, da es einige Stunden dauern kann).
 Allerdings gibt es für die von uns genutzen MinGW Versionen bereits [vorkompilierte LLVM Bibliotheken](https://github.com/DDP-Projekt/Kompilierer/releases/tag/llvm-binaries).
 Bei diesen findet sich auch eine Linux version.

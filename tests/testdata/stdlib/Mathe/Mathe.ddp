--- conflicted
+++ resolved
@@ -54,7 +54,9 @@
 Schreibe (3,0 eine gerade Zahl ist) auf eine Zeile.
 Schreibe (4,2 eine gerade Zahl ist) auf eine Zeile.
 
-<<<<<<< HEAD
+Schreibe (5 Fakultät) auf eine Zeile.
+Schreibe (5!) auf eine Zeile.
+
 Schreibe (der Winkel des Punktes (1,0, 1,0)) auf eine Zeile.
 Schreibe (der Winkel des Punktes (-1,0, 1,0)) auf eine Zeile.
 Schreibe (der Winkel des Punktes (-1,0, -1,0)) auf eine Zeile.
@@ -68,8 +70,4 @@
 Schreibe (90 in Bogenmaß) auf eine Zeile.
 Schreibe (180 in Bogenmaß) auf eine Zeile.
 Schreibe (270 in Bogenmaß) auf eine Zeile.
-Schreibe (360 in Bogenmaß).
-=======
-Schreibe (5 Fakultät) auf eine Zeile.
-Schreibe (5!).
->>>>>>> 74844066
+Schreibe (360 in Bogenmaß).
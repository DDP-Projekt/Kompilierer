--- conflicted
+++ resolved
@@ -3,31 +3,4 @@
 	to check that it parses correctly
 ]
 
-<<<<<<< HEAD
-Binde "Duden/ANSI-Escape" ein.
-Binde "Duden/Ausgabe" ein.
-Binde "Duden/C" ein.
-Binde "Duden/Dateisystem" ein.
-Binde "Duden/Eingabe" ein.
-Binde "Duden/Fehlerbehandlung" ein.
-Binde "Duden/HashTabelle" ein.
-Binde "Duden/Kryptographie" ein.
-Binde "Duden/Laufzeit" ein.
-Binde "Duden/Listen" ein.
-Binde "Duden/Mathe" ein.
-Binde "Duden/Pfade" ein.
-Binde "Duden/Regex" ein.
-Binde "Duden/Sortierung" ein.
-Binde "Duden/Statistik" ein.
-Binde "Duden/TextBauer" ein.
-Binde "Duden/Texte" ein.
-Binde "Duden/Umgebungsvariablen" ein.
-Binde "Duden/UnterProzess" ein.
-Binde "Duden/Zahlen" ein.
-Binde "Duden/Zeichen" ein.
-Binde "Duden/Zeit" ein.
-Binde "Duden/Zufall" ein.
-Binde "Duden/json" ein.
-=======
-Binde rekursiv alle Module aus "Duden" ein.
->>>>>>> 6f39ae85
+Binde rekursiv alle Module aus "Duden" ein.
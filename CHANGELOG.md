# Changelog

Der Changelog von DDP. Sortiert nach Release.

**Legende**:
 - Added:    Etwas wurde hinzugefügt
 - Changed:  Etwas wurde geändert
 - Removed:  Etwas wurde entfernt
 - Fix:      Ein Bug wurde repariert.
 - Breaking: Die Änderung macht alte Programme kaputt

## In Entwicklung

<<<<<<< HEAD
- [Breaking] Nachtragende Alias Declarationen wurden entfernt
=======
- [Added] in Duden/Dateisystem:
    - Datei Kombination
    - Datei_Oeffnen
    - Datei_Oeffnen_Lesen
    - Datei_Oeffnen_Schreiben
    - Datei_Oeffnen_Lesen_Schreiben
    - Datei_Oeffnen_Rückgabe
    - Datei_Oeffnen_Lesen_Rückgabe
    - Datei_Oeffnen_Schreiben_Rückgabe
    - Datei_Oeffnen_Lesen_Schreiben_Rückgabe
    - Datei_Schliessen
    - Datei_Zuende
    - Datei_Nicht_Zuende
    - Datei_Lies_N_Zeichen
    - Datei_Lies_Zeile
    - Datei_Lies_N_Zeilen
    - Datei_Lies_Wort
    - Datei_Lies_N_Worte
    - Datei_Lies_Zahl
    - Datei_Lies_N_Zahlen
    - Datei_Lies_Kommazahl
    - Datei_Lies_N_Kommazahlen
    - Datei_Schreibe_Zahl
    - Datei_Schreibe_Text
    - Datei_Schreibe_Kommazahl
    - Datei_Schreibe_Buchstabe
    - Datei_Schreibe_Wahrheitswert
    - Datei_Schreibe_Zeile_Zahl
    - Datei_Schreibe_Zeile_Text
    - Datei_Schreibe_Zeile_Kommazahl
    - Datei_Schreibe_Zeile_Buchstabe
    - Datei_Schreibe_Zeile_Wahrheitswert

- [Added] Runden in Mathe/Duden hinzugefügt
- [Fix] Funktionsparameter können nun nicht mehr Funktions- oder Kombinationsdeklarationen überschreiben

## v0.3.0-alpha

>>>>>>> a8be2135
- [Breaking] Folgende Duden Funktionen wurden umbennant:
    - Pfade:
        - Ist_Absolut -> UNIX_Ist_Absolut 
        - Säubern -> UNIX_Säubern 
        - Verbinden -> UNIX_Verbinden 
        - Ordner_Pfad -> UNIX_Ordnerpfad 
        - Basis_Pfad -> UNIX_Basisname  
        - Erweiterung -> UNIX_Erweiterung 
        - Datei_Name -> UNIX_Dateiname 
    - Mathe: 
        - sin -> Sinus
        - cos -> Kosinus
        - tan -> tangens
        - asin -> Arkussinus
        - acos -> Arkuskosinus
        - atan -> Arkustangens
        - sinh -> Hyperbelsinus
        - cosh -> Hyperbelkosinus
        - tanh -> Hyperbeltangens 
- [Added] Folgende Duden Funktionen wurden hinzugefügt (siehe die [Bedienungsanleitung](https://ddp.le0n.dev/Bedienungsanleitung/de/Programmierung/Standardbibliothek/) für eine Beschreibung):
    - Pfade: 
        - UNIX_Vollständiger_Pfad  
        - Windows_Ist_Absolut 
        - Windows_Saeubern 
        - Windows_Pfad_Verbinden 
        - Windows_Laufwerkbuchstabe 
        - Windows_Vollständiger_Pfad 
        - Windows_Ordnerpfad 
        - Windows_Basisname 
        - Windows_Dateiname 
        - Windows_Erweiterung 
        - Wrapper Funktionen für Windows/Linux Funktionen
    - Laufzeit: 
        - Arbeitsverzeichnis 
    - Zeichen: 
        - Leerzeichen
        - Neue_Zeile
        - Wagenrücklauf
        - Tabulator
        - Rückstrich
        - Anführungszeichen
        - Apostroph
        - ASCII_Größer
        - ASCII_Kleiner,
        - Ist_Lateinischer_Buchstabe
        - Ist_Lateinischer_Buchstabe_Oder_Zahl 
    - Regex: 
        - Ist_Regex 
        - Regex_Erster_Treffer 
        - Regex_N_Treffer 
        - Regex_Alle_Treffer 
        - Regex_Erster_Treffer_Ersetzen 
        - Regex_Alle_Treffer_Ersetzen 
        - Regex_Spalten 
    - Kryptographie: 
        - SHA_256
        - SHA_512 
    - Listen: 
        - Aufsteigende_Zahlen
        - Absteigende_Zahlen, Linspace
        - Logspace, Erste_N_Elemente_X
        - Letzten_N_Elemente_X
        - Spiegeln_X
        - Summe_Zahlen_Liste
        - Produkt_Zahlen_Liste
        - Summe_Kommazahlen_Liste
        - Produkt_Kommazahlen_Liste
        - Verketten_Text_Liste 
        - Elementweise_Summe_Zahl/Kommazahl
        - Elementweise_Differenz_Zahl/Kommazahl
        - Elementweise_Produkt_Zahl/Kommazahl
        - Elementweise_Quotient_Zahl/Kommazahl
        - Elementweise_Verketten_Text 
    - Mathe: 
        - Min3
        - Min3_Kommazahl
        - Max3
        - Max3_Kommazahl
        - Bogenmaß_Zu_Grad
        - Winkel, Kehrwert_Zahl
        - Kehrwert_Kommazahl
        - Natürlicher_Logarithmus
        - Gaußsche_Fehlerfunktion
        - Fakultät *(Danke Franz Müller!)*
    - Texte: 
        - Hamming_Distanz
        - Levenshtein_Distanz
        - Vergleiche_Text 
        - Text_Anzahl_Buchstabe 
        - Text_Anzahl_Text 
        - Text_Anzahl_Text_Nicht_Überlappend 
        - Buchstaben_Text_BuchstabenListe 
        - Buchstaben_Text_TextListe 
        - Text_Index_Von_Text 
        - Spalte_Text 
        - Erster_Buchstabe 
        - Nter_Buchstabe 
        - Letzter_Buchstabe 
        - Finde_Subtext 
- [Fix] Der zwischen Operator crasht nun nicht mehr bei Kommazahl/Zahl kombinationen
- [Fix] Die Reihenfolge der 2 letzten Argumente beim zwischen Operator ist jetzt egal
- [Added] Optionale Optimierungsstufe 2 optimiert das Kopieren von komplexeren Datentypen
- [Added] Befehlszeilenargument "-O/--optimierungs-stufe" um die Optimierungsstufe zu setzen
- [Changed] Befehlszeilenargumente benutzen nun "-" anstatt "_" (z.B. `--nichts-loeschen` anstatt `--nichts_loeschen`). "_" kann allerdings immernoch benutzt werden
- [Added] der Standardwert Operator gibt den Standardwert eines Typen zurück
- [Breaking] Der Größe Operator nimmt nun einen Typ als Operanden
- [Fix] Bug beim Vergleichen von Kombinationen
- [Fix] Externe Funktionsnamen in random.c
- [Fix] Bei allen geklammerten Argumenten werden Fehler jetzt korrekt gemeldet

## v0.2.0-alpha

- [Fix] Bei geklammerten Referenz Argumenten werden Fehler jetzt korrekt gemeldet
- [Breaking] Duden/Fehlerbehandlung wird nun überall im Duden benutzt
- [Fix] Erstelle_Ordner gibt keinen Fehler mehr zurück, wenn einer der Ordner bereits existiert
- [Added] Duden/Fehlerbehandlung
- [Fix] crash bei Einbindungen von öffentlichen Kombinationen
- [Added]: zwischen operator hinzugefügt
- [Fix] typecheck crash bei Typumwandlungen zu invaliden Typen

## v0.1.0-alpha

- [Added] Beliebige utf-8 Symbole sind jetzt in Aliasen erlaubt
- [Breaking] `Boolean` zu `Wahrheitswert` umbennant
- [Fix] `kddp update` ignoriert die -jetzt flag nicht mehr
- [Fix] `kddp update` updated jetzt auch den Duden
- [Added] Datei_Kopieren Funktion zu Duden/Dateisystem 
- [Fix] Bessere Fehlermeldungen [#28](https://github.com/DDP-Projekt/Kompilierer/pull/28)
- [Added] Datei-info Funktionen zu Duden/Dateisystem 
- [Fix] Double-Free Fehler in externen Funktionen
- [Breaking] `von...bis` wurde zu `im Bereich von...bis` umbenannt
- [Added] Syntax wie in Deklarationen für boolesche Rückgabewerte
- [Added] `bis...zum` und `ab...dem`
- [Fix] Alias Deklarationen
- [Breaking] Namenskonvention im Duden
- [Changed] Verbesserungen am Visitor interface (für den LS)
- [Fix] Typos
- [Breaking] Duden/Extremwerte nach Duden/Zahlen verschoben
- [Added] Duden/Zahlen
- [Added] Mehr Duden/Texte und Duden/Zeichen tests
- [Fix] Duden/Texte edge-cases
- [Fix] Verschiedene Crashes
- [Added] Strukturen [#5](https://github.com/DDP-Projekt/Kompilierer/issues/5)

## v0.0.1-alpha
- Erster Release von DDP<|MERGE_RESOLUTION|>--- conflicted
+++ resolved
@@ -11,9 +11,6 @@
 
 ## In Entwicklung
 
-<<<<<<< HEAD
-- [Breaking] Nachtragende Alias Declarationen wurden entfernt
-=======
 - [Added] in Duden/Dateisystem:
     - Datei Kombination
     - Datei_Oeffnen
@@ -52,7 +49,45 @@
 
 ## v0.3.0-alpha
 
->>>>>>> a8be2135
+- [Breaking] Nachtragende Alias Declarationen wurden entfernt
+- [Added] in Duden/Dateisystem:
+    - Datei Kombination
+    - Datei_Oeffnen
+    - Datei_Oeffnen_Lesen
+    - Datei_Oeffnen_Schreiben
+    - Datei_Oeffnen_Lesen_Schreiben
+    - Datei_Oeffnen_Rückgabe
+    - Datei_Oeffnen_Lesen_Rückgabe
+    - Datei_Oeffnen_Schreiben_Rückgabe
+    - Datei_Oeffnen_Lesen_Schreiben_Rückgabe
+    - Datei_Schliessen
+    - Datei_Zuende
+    - Datei_Nicht_Zuende
+    - Datei_Lies_N_Zeichen
+    - Datei_Lies_Zeile
+    - Datei_Lies_N_Zeilen
+    - Datei_Lies_Wort
+    - Datei_Lies_N_Worte
+    - Datei_Lies_Zahl
+    - Datei_Lies_N_Zahlen
+    - Datei_Lies_Kommazahl
+    - Datei_Lies_N_Kommazahlen
+    - Datei_Schreibe_Zahl
+    - Datei_Schreibe_Text
+    - Datei_Schreibe_Kommazahl
+    - Datei_Schreibe_Buchstabe
+    - Datei_Schreibe_Wahrheitswert
+    - Datei_Schreibe_Zeile_Zahl
+    - Datei_Schreibe_Zeile_Text
+    - Datei_Schreibe_Zeile_Kommazahl
+    - Datei_Schreibe_Zeile_Buchstabe
+    - Datei_Schreibe_Zeile_Wahrheitswert
+
+- [Added] Runden in Mathe/Duden hinzugefügt
+- [Fix] Funktionsparameter können nun nicht mehr Funktions- oder Kombinationsdeklarationen überschreiben
+
+## v0.3.0-alpha
+
 - [Breaking] Folgende Duden Funktionen wurden umbennant:
     - Pfade:
         - Ist_Absolut -> UNIX_Ist_Absolut 

# Changelog

Der Changelog von DDP. Sortiert nach Release.

**Legende**:
 - [Neu]:      Etwas wurde hinzugefügt
 - [Anders]:   Etwas wurde geändert
 - [Entfernt]: Etwas wurde entfernt
 - [Fix]:      Ein Bug wurde repariert.
 - [Breaking]: Die Änderung macht alte Programme kaputt

## In Entwicklung

<<<<<<< HEAD
- [Fix] Duden/Uri parset nun absolute Uris der Form /pfad?query korrekt
- [Neu] Duden/Netzwerk stellt Typen und Funktionen für (low-level) TCP und UDP Kommunikation zur Verfügung.
- [Fix] Konstanten können nun nicht mehr in Zuweisungen oder als Referenzen verwendet werden
=======
- [Neu] Numerische Datentypen werden in Zuweisungen jetzt automatisch in einander umgewandelt
- [Neu] Es gibt jetzt den Byte Datentyp, der eine natürliche Zahl im Bereich 0 bis einschließlich 255 darstellt
>>>>>>> 129fa838
- [Neu] Typanpassende Ausdrücke können nun als Referenzen übergeben werden, solange sie nur Typaliase bzw. Typdefinitionen behandeln
- [Fix] Bug im Kompilierer, bei dem VTables für primitive Typen falsch generiert wurden
- [Fix] Bug in Duden/Listen -> Elementweise_Quotient_Kommazahl wurde in der generischen Implementation behoben
- [Breaking] Duden/Sortierung, Duden/HashTabelle und Duden/Listen verwenden nun generische Funktionen und Kombinationen
- [Neu] Externe generische Funktionen können in C mit generischen Listen und generischen Referenz Parametern arbeiten
- [Neu] Generische Kombinationen, die Felder beliebigen Typs besitzen können
- [Neu] Generische Funktionen, die mit Parametern beliebigen Typs arbeiten können
- [Neu] Die Aliase für Kombinationen sind jetzt optional
- [Neu] Bei Feldern von Kombinationen kann der explizite Standardwert jetzt weggelassen werden

## v0.6.0

- [Neu] Konstante hinzugefügt
- [Neu] Bei Iterierenden Schleifen kann man jetzt einen Index angeben (Für jeden Typname t mit Index i in ...)
- [Anders] Der Kompilierer benutzt jetzt LLVM Version 14.0.0 (anstatt 12.0.0)
- [Neu] Duden/Befehlszeile zum Arbeiten mit Befehlszeilenargumenten
- [Fix] Verschachtelte Struktur Literale verhalten sich jetzt mit Einbindungen korrekt
- [Fix] Variablen in Kombinations Literalen werden nun korrekt umgewandelt
- [Fix, Breaking] `Gib wahr/falsch, wenn ..., zurück` benötigt nun das Komma
- [Fix] Fehler mit Referenz Parametern in überladenen Operatoren werden nun korrekt gemeldet
- [Neu] Mehrere Duden Module:
    - Duden/Komprimierung: Funktionen um mit Archiven (zip, gzip, xz, bzip2, lz4, 7z) zu arbeiten
    - Duden/Json: Parsen/Erstellen von Objekten im Json Format
    - Duden/HashTabelle: Implementierung einer HashTabelle von Text zu Variable
    - Duden/C: Hilfsfunktionen um mit C Code zu interagieren
    - Duden/TextBauer: Implementierung eines Typs um effizient größere Texte zu bauen
    - Duden/Uri: Um Uri Komponente zu parsen
    - Duden/TextIterator: Um effizient über Texte zu iterieren
- [Neu] Funktionen in Duden/Texte: Text_Worte und Spalten_Spaltmenge_Text
- [Fix] Der "als" Operator kann nun für verschiedene Rückgabetypen überladen werden
- [Fix] Man kann eine Variable, die eine andere überschreibt jetzt mit dieser initialisieren
- [Neu] Man kann jetzt (auch rekursiv) alle Module aus einem Ordner einbinden
- [Fix] Vorwärts Deklarationen geben nun keinen "undefined reference" Fehler mehr, wenn man sie einbindet

## v0.5.0-alpha

- [Neu] Vorwärts Deklarationen
- [Neu] _Ref Versionen für einige Duden/Listen und Duden/Texte Funktionen
- [Anders] Iterierenden Schleifen über Texte haben nun eine Zeitkomplexität von O(n) (anstatt O(n^2))
- [Fix] utf8 Texte
- [Fix] Aliase mit Referenz Parametern werden nun in mehr Fällen bevorzugt
- [Fix] Der Kompilierer crashet nicht mehr wenn indirekt importierte Symbole in eingebundenen Kombinations Aliasen verwendet werden
- [Breaking] Duden/Zeichen und Duden/Texte um Konflikte mit dem neuen Variablen Typ zu vermeiden:
    - Buchstabe_Ist_Zahl -> Buchstabe_Ist_Ziffer (Alias ebenfalls angepasst)
    - Text_Ist_Zahl: Alias angepasst
- [Neu] Duden/Dateisystem Datei_Lies_Alles
- [Neu] "Variable" als Typ, der zur Laufzeit jeder beliebige andere Typ sein kann
- [Neu] ... als Platzhalter
- [Fix] Bug im Parser, der rekursiv allen Arbeitsspeicher verbraucht
- [Neu] Operatoren-Überladung
- [Anders] Die Typen, die von Funktionen, Variablen und anderen Typen benutzt werden müssen jetzt nicht mehr extra eingebunden werden
- [Neu] Typ-Aliase und Typ-Definitionen

## v0.4.0-alpha

- [Neu] Aliasnegationen
- [Neu] `entweder ..., oder` Operator
- [Anders] "ist" nach Vergleichen ist jetzt Optional, falls davor bereits ein "ist" steht
- [Neu] Syntax um Variablen und Funktionen als "extern sichtbar" zu markieren, und somit name-mangling für diese auszuschalten
- [Fix] Linker Fehler bei mehreren öffentlichen Symbolen mit demselben Namen
- [Neu] Falls Operator. Funktioniert so wie der Ternary Conditional Operator (?:) in anderen Sprachen. 
- [Neu] in Duden/Dateisystem:
    - Datei Kombination
    - Datei_Oeffnen
    - Datei_Oeffnen_Lesen
    - Datei_Oeffnen_Schreiben
    - Datei_Oeffnen_Lesen_Schreiben
    - Datei_Oeffnen_Rückgabe
    - Datei_Oeffnen_Lesen_Rückgabe
    - Datei_Oeffnen_Schreiben_Rückgabe
    - Datei_Oeffnen_Lesen_Schreiben_Rückgabe
    - Datei_Schliessen
    - Datei_Zuende
    - Datei_Nicht_Zuende
    - Datei_Lies_N_Zeichen
    - Datei_Lies_Zeile
    - Datei_Lies_N_Zeilen
    - Datei_Lies_Wort
    - Datei_Lies_N_Worte
    - Datei_Lies_Zahl
    - Datei_Lies_N_Zahlen
    - Datei_Lies_Kommazahl
    - Datei_Lies_N_Kommazahlen
    - Datei_Schreibe_Zahl
    - Datei_Schreibe_Text
    - Datei_Schreibe_Kommazahl
    - Datei_Schreibe_Buchstabe
    - Datei_Schreibe_Wahrheitswert
    - Datei_Schreibe_Zeile_Zahl
    - Datei_Schreibe_Zeile_Text
    - Datei_Schreibe_Zeile_Kommazahl
    - Datei_Schreibe_Zeile_Buchstabe
    - Datei_Schreibe_Zeile_Wahrheitswert

- [Neu] Runden in Mathe/Duden hinzugefügt
- [Fix] Funktionsparameter können nun nicht mehr Funktions- oder Kombinationsdeklarationen überschreiben

## v0.3.0-alpha

- [Breaking] Folgende Duden Funktionen wurden umbennant:
    - Pfade:
        - Ist_Absolut -> UNIX_Ist_Absolut 
        - Säubern -> UNIX_Säubern 
        - Verbinden -> UNIX_Verbinden 
        - Ordner_Pfad -> UNIX_Ordnerpfad 
        - Basis_Pfad -> UNIX_Basisname  
        - Erweiterung -> UNIX_Erweiterung 
        - Datei_Name -> UNIX_Dateiname 
    - Mathe: 
        - sin -> Sinus
        - cos -> Kosinus
        - tan -> tangens
        - asin -> Arkussinus
        - acos -> Arkuskosinus
        - atan -> Arkustangens
        - sinh -> Hyperbelsinus
        - cosh -> Hyperbelkosinus
        - tanh -> Hyperbeltangens 
- [Neu] Folgende Duden Funktionen wurden hinzugefügt (siehe die [Bedienungsanleitung](https://doku.ddp.im/de/Programmierung/Standardbibliothek/) für eine Beschreibung):
    - Pfade: 
        - UNIX_Vollständiger_Pfad  
        - Windows_Ist_Absolut 
        - Windows_Saeubern 
        - Windows_Pfad_Verbinden 
        - Windows_Laufwerkbuchstabe 
        - Windows_Vollständiger_Pfad 
        - Windows_Ordnerpfad 
        - Windows_Basisname 
        - Windows_Dateiname 
        - Windows_Erweiterung 
        - Wrapper Funktionen für Windows/Linux Funktionen
    - Laufzeit: 
        - Arbeitsverzeichnis 
    - Zeichen: 
        - Leerzeichen
        - Neue_Zeile
        - Wagenrücklauf
        - Tabulator
        - Rückstrich
        - Anführungszeichen
        - Apostroph
        - ASCII_Größer
        - ASCII_Kleiner,
        - Ist_Lateinischer_Buchstabe
        - Ist_Lateinischer_Buchstabe_Oder_Zahl 
    - Regex: 
        - Ist_Regex 
        - Regex_Erster_Treffer 
        - Regex_N_Treffer 
        - Regex_Alle_Treffer 
        - Regex_Erster_Treffer_Ersetzen 
        - Regex_Alle_Treffer_Ersetzen 
        - Regex_Spalten 
    - Kryptographie: 
        - SHA_256
        - SHA_512 
    - Listen: 
        - Aufsteigende_Zahlen
        - Absteigende_Zahlen, Linspace
        - Logspace, Erste_N_Elemente_X
        - Letzten_N_Elemente_X
        - Spiegeln_X
        - Summe_Zahlen_Liste
        - Produkt_Zahlen_Liste
        - Summe_Kommazahlen_Liste
        - Produkt_Kommazahlen_Liste
        - Verketten_Text_Liste 
        - Elementweise_Summe_Zahl/Kommazahl
        - Elementweise_Differenz_Zahl/Kommazahl
        - Elementweise_Produkt_Zahl/Kommazahl
        - Elementweise_Quotient_Zahl/Kommazahl
        - Elementweise_Verketten_Text 
    - Mathe: 
        - Min3
        - Min3_Kommazahl
        - Max3
        - Max3_Kommazahl
        - Bogenmaß_Zu_Grad
        - Winkel, Kehrwert_Zahl
        - Kehrwert_Kommazahl
        - Natürlicher_Logarithmus
        - Gaußsche_Fehlerfunktion
        - Fakultät *(Danke Franz Müller!)*
    - Texte: 
        - Hamming_Distanz
        - Levenshtein_Distanz
        - Vergleiche_Text 
        - Text_Anzahl_Buchstabe 
        - Text_Anzahl_Text 
        - Text_Anzahl_Text_Nicht_Überlappend 
        - Buchstaben_Text_BuchstabenListe 
        - Buchstaben_Text_TextListe 
        - Text_Index_Von_Text 
        - Spalte_Text 
        - Erster_Buchstabe 
        - Nter_Buchstabe 
        - Letzter_Buchstabe 
        - Finde_Subtext 
- [Fix] Der zwischen Operator crasht nun nicht mehr bei Kommazahl/Zahl kombinationen
- [Fix] Die Reihenfolge der 2 letzten Argumente beim zwischen Operator ist jetzt egal
- [Neu] Optionale Optimierungsstufe 2 optimiert das Kopieren von komplexeren Datentypen
- [Neu] Befehlszeilenargument "-O/--optimierungs-stufe" um die Optimierungsstufe zu setzen
- [Anders] Befehlszeilenargumente benutzen nun "-" anstatt "\_" (z.B. `--nichts-loeschen` anstatt `--nichts_loeschen`). "\_" kann allerdings immernoch benutzt werden
- [Neu] der Standardwert Operator gibt den Standardwert eines Typen zurück
- [Breaking] Der Größe Operator nimmt nun einen Typ als Operanden
- [Fix] Bug beim Vergleichen von Kombinationen
- [Fix] Externe Funktionsnamen in random.c
- [Fix] Bei allen geklammerten Argumenten werden Fehler jetzt korrekt gemeldet

## v0.2.0-alpha

- [Fix] Bei geklammerten Referenz Argumenten werden Fehler jetzt korrekt gemeldet
- [Breaking] Duden/Fehlerbehandlung wird nun überall im Duden benutzt
- [Fix] Erstelle_Ordner gibt keinen Fehler mehr zurück, wenn einer der Ordner bereits existiert
- [Neu] Duden/Fehlerbehandlung
- [Fix] crash bei Einbindungen von öffentlichen Kombinationen
- [Neu]: zwischen operator hinzugefügt
- [Fix] typecheck crash bei Typumwandlungen zu invaliden Typen

## v0.1.0-alpha

- [Neu] Beliebige utf-8 Symbole sind jetzt in Aliasen erlaubt
- [Breaking] `Boolean` zu `Wahrheitswert` umbennant
- [Fix] `kddp update` ignoriert die -jetzt flag nicht mehr
- [Fix] `kddp update` updated jetzt auch den Duden
- [Neu] Datei_Kopieren Funktion zu Duden/Dateisystem 
- [Fix] Bessere Fehlermeldungen [#28](https://github.com/DDP-Projekt/Kompilierer/pull/28)
- [Neu] Datei-info Funktionen zu Duden/Dateisystem 
- [Fix] Double-Free Fehler in externen Funktionen
- [Breaking] `von...bis` wurde zu `im Bereich von...bis` umbenannt
- [Neu] Syntax wie in Deklarationen für boolesche Rückgabewerte
- [Neu] `bis...zum` und `ab...dem`
- [Fix] Alias Deklarationen
- [Breaking] Namenskonvention im Duden
- [Anders] Verbesserungen am Visitor interface (für den LS)
- [Fix] Typos
- [Breaking] Duden/Extremwerte nach Duden/Zahlen verschoben
- [Neu] Duden/Zahlen
- [Neu] Mehr Duden/Texte und Duden/Zeichen tests
- [Fix] Duden/Texte edge-cases
- [Fix] Verschiedene Crashes
- [Neu] Strukturen [#5](https://github.com/DDP-Projekt/Kompilierer/issues/5)

## v0.0.1-alpha
- Erster Release von DDP<|MERGE_RESOLUTION|>--- conflicted
+++ resolved
@@ -11,14 +11,11 @@
 
 ## In Entwicklung
 
-<<<<<<< HEAD
 - [Fix] Duden/Uri parset nun absolute Uris der Form /pfad?query korrekt
 - [Neu] Duden/Netzwerk stellt Typen und Funktionen für (low-level) TCP und UDP Kommunikation zur Verfügung.
 - [Fix] Konstanten können nun nicht mehr in Zuweisungen oder als Referenzen verwendet werden
-=======
 - [Neu] Numerische Datentypen werden in Zuweisungen jetzt automatisch in einander umgewandelt
 - [Neu] Es gibt jetzt den Byte Datentyp, der eine natürliche Zahl im Bereich 0 bis einschließlich 255 darstellt
->>>>>>> 129fa838
 - [Neu] Typanpassende Ausdrücke können nun als Referenzen übergeben werden, solange sie nur Typaliase bzw. Typdefinitionen behandeln
 - [Fix] Bug im Kompilierer, bei dem VTables für primitive Typen falsch generiert wurden
 - [Fix] Bug in Duden/Listen -> Elementweise_Quotient_Kommazahl wurde in der generischen Implementation behoben

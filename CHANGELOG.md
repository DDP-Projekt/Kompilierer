# Changelog

Der Changelog von DDP. Sortiert nach Release.

**Legende**:
 - Added:    Etwas wurde hinzugefügt
 - Changed:  Etwas wurde geändert
 - Removed:  Etwas wurde entfernt
 - Fix:      Ein Bug wurde repariert.
 - Breaking: Die Änderung macht alte Programme kaputt

## In Entwicklung (v1.0.0-alpha)

<<<<<<< HEAD
- [Fix] Erstelle_Ordner gibt keinen Fehler mehr zurück, wenn einer der Ordner bereits existiert
=======
- [Breaking] `Boolean` zu `Wahrheitswert` umbennant
>>>>>>> eaa552f5
- [Fix] `kddp update` ignoriert die -jetzt flag nicht mehr
- [Fix] `kddp update` updated jetzt auch den Duden
- [Added] Datei_Kopieren Funktion zu Duden/Dateisystem 
- [Fix] Bessere Fehlermeldungen [#28](https://github.com/DDP-Projekt/Kompilierer/pull/28)
- [Added] Datei-info Funktionen zu Duden/Dateisystem 
- [Fix] Double-Free Fehler in externen Funktionen
- [Breaking] `von...bis` wurde zu `im Bereich von...bis` umbenannt
- [Added] Syntax wie in Deklarationen für boolesche Rückgabewerte
- [Added] `bis...zum` und `ab...dem`
- [Fix] Alias Deklarationen
- [Breaking] Namenskonvention im Duden
- [Changed] Verbesserungen am Visitor interface (für den LS)
- [Fix] Typos
- [Breaking] Duden/Extremwerte nach Duden/Zahlen verschoben
- [Added] Duden/Zahlen
- [Added] Mehr Duden/Texte und Duden/Zeichen tests
- [Fix] Duden/Texte edge-cases
- [Fix] Verschiedene Crashes
- [Added] Strukturen [#5](https://github.com/DDP-Projekt/Kompilierer/issues/5)

## v0.0.1-alpha
- Erster Release von DDP<|MERGE_RESOLUTION|>--- conflicted
+++ resolved
@@ -11,11 +11,8 @@
 
 ## In Entwicklung (v1.0.0-alpha)
 
-<<<<<<< HEAD
 - [Fix] Erstelle_Ordner gibt keinen Fehler mehr zurück, wenn einer der Ordner bereits existiert
-=======
 - [Breaking] `Boolean` zu `Wahrheitswert` umbennant
->>>>>>> eaa552f5
 - [Fix] `kddp update` ignoriert die -jetzt flag nicht mehr
 - [Fix] `kddp update` updated jetzt auch den Duden
 - [Added] Datei_Kopieren Funktion zu Duden/Dateisystem 

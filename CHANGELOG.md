# Changelog

Der Changelog von DDP. Sortiert nach Release.

**Legende**:
 - Added:    Etwas wurde hinzugefügt
 - Changed:  Etwas wurde geändert
 - Removed:  Etwas wurde entfernt
 - Fix:      Ein Bug wurde repariert.
 - Breaking: Die Änderung macht alte Programme kaputt

## In Entwicklung

<<<<<<< HEAD
- [Fix] Funktionsparameter können nun nicht mehr Funktions- oder Kombinationsdeklarationen überschreiben
=======
## v0.3.0-alpha

>>>>>>> b3a2b3d0
- [Breaking] Folgende Duden Funktionen wurden umbennant:
    - Pfade:
        - Ist_Absolut -> UNIX_Ist_Absolut 
        - Säubern -> UNIX_Säubern 
        - Verbinden -> UNIX_Verbinden 
        - Ordner_Pfad -> UNIX_Ordnerpfad 
        - Basis_Pfad -> UNIX_Basisname  
        - Erweiterung -> UNIX_Erweiterung 
        - Datei_Name -> UNIX_Dateiname 
    - Mathe: 
        - sin -> Sinus
        - cos -> Kosinus
        - tan -> tangens
        - asin -> Arkussinus
        - acos -> Arkuskosinus
        - atan -> Arkustangens
        - sinh -> Hyperbelsinus
        - cosh -> Hyperbelkosinus
        - tanh -> Hyperbeltangens 
- [Added] Folgende Duden Funktionen wurden hinzugefügt (siehe die [Bedienungsanleitung](https://ddp.le0n.dev/Bedienungsanleitung/de/Programmierung/Standardbibliothek/) für eine Beschreibung):
    - Pfade: 
        - UNIX_Vollständiger_Pfad  
        - Windows_Ist_Absolut 
        - Windows_Saeubern 
        - Windows_Pfad_Verbinden 
        - Windows_Laufwerkbuchstabe 
        - Windows_Vollständiger_Pfad 
        - Windows_Ordnerpfad 
        - Windows_Basisname 
        - Windows_Dateiname 
        - Windows_Erweiterung 
        - Wrapper Funktionen für Windows/Linux Funktionen
    - Laufzeit: 
        - Arbeitsverzeichnis 
    - Zeichen: 
        - Leerzeichen
        - Neue_Zeile
        - Wagenrücklauf
        - Tabulator
        - Rückstrich
        - Anführungszeichen
        - Apostroph
        - ASCII_Größer
        - ASCII_Kleiner,
        - Ist_Lateinischer_Buchstabe
        - Ist_Lateinischer_Buchstabe_Oder_Zahl 
    - Regex: 
        - Ist_Regex 
        - Regex_Erster_Treffer 
        - Regex_N_Treffer 
        - Regex_Alle_Treffer 
        - Regex_Erster_Treffer_Ersetzen 
        - Regex_Alle_Treffer_Ersetzen 
        - Regex_Spalten 
    - Kryptographie: 
        - SHA_256
        - SHA_512 
    - Listen: 
        - Aufsteigende_Zahlen
        - Absteigende_Zahlen, Linspace
        - Logspace, Erste_N_Elemente_X
        - Letzten_N_Elemente_X
        - Spiegeln_X
        - Summe_Zahlen_Liste
        - Produkt_Zahlen_Liste
        - Summe_Kommazahlen_Liste
        - Produkt_Kommazahlen_Liste
        - Verketten_Text_Liste 
        - Elementweise_Summe_Zahl/Kommazahl
        - Elementweise_Differenz_Zahl/Kommazahl
        - Elementweise_Produkt_Zahl/Kommazahl
        - Elementweise_Quotient_Zahl/Kommazahl
        - Elementweise_Verketten_Text 
    - Mathe: 
        - Min3
        - Min3_Kommazahl
        - Max3
        - Max3_Kommazahl
        - Bogenmaß_Zu_Grad
        - Winkel, Kehrwert_Zahl
        - Kehrwert_Kommazahl
        - Natürlicher_Logarithmus
        - Gaußsche_Fehlerfunktion
        - Fakultät *(Danke Franz Müller!)*
    - Texte: 
        - Hamming_Distanz
        - Levenshtein_Distanz
        - Vergleiche_Text 
        - Text_Anzahl_Buchstabe 
        - Text_Anzahl_Text 
        - Text_Anzahl_Text_Nicht_Überlappend 
        - Buchstaben_Text_BuchstabenListe 
        - Buchstaben_Text_TextListe 
        - Text_Index_Von_Text 
        - Spalte_Text 
        - Erster_Buchstabe 
        - Nter_Buchstabe 
        - Letzter_Buchstabe 
        - Finde_Subtext 
- [Fix] Der zwischen Operator crasht nun nicht mehr bei Kommazahl/Zahl kombinationen
- [Fix] Die Reihenfolge der 2 letzten Argumente beim zwischen Operator ist jetzt egal
- [Added] Optionale Optimierungsstufe 2 optimiert das Kopieren von komplexeren Datentypen
- [Added] Befehlszeilenargument "-O/--optimierungs-stufe" um die Optimierungsstufe zu setzen
- [Changed] Befehlszeilenargumente benutzen nun "-" anstatt "_" (z.B. `--nichts-loeschen` anstatt `--nichts_loeschen`). "_" kann allerdings immernoch benutzt werden
- [Added] der Standardwert Operator gibt den Standardwert eines Typen zurück
- [Breaking] Der Größe Operator nimmt nun einen Typ als Operanden
- [Fix] Bug beim Vergleichen von Kombinationen
- [Fix] Externe Funktionsnamen in random.c
- [Fix] Bei allen geklammerten Argumenten werden Fehler jetzt korrekt gemeldet

## v0.2.0-alpha

- [Fix] Bei geklammerten Referenz Argumenten werden Fehler jetzt korrekt gemeldet
- [Breaking] Duden/Fehlerbehandlung wird nun überall im Duden benutzt
- [Fix] Erstelle_Ordner gibt keinen Fehler mehr zurück, wenn einer der Ordner bereits existiert
- [Added] Duden/Fehlerbehandlung
- [Fix] crash bei Einbindungen von öffentlichen Kombinationen
- [Added]: zwischen operator hinzugefügt
- [Fix] typecheck crash bei Typumwandlungen zu invaliden Typen

## v0.1.0-alpha

- [Added] Beliebige utf-8 Symbole sind jetzt in Aliasen erlaubt
- [Breaking] `Boolean` zu `Wahrheitswert` umbennant
- [Fix] `kddp update` ignoriert die -jetzt flag nicht mehr
- [Fix] `kddp update` updated jetzt auch den Duden
- [Added] Datei_Kopieren Funktion zu Duden/Dateisystem 
- [Fix] Bessere Fehlermeldungen [#28](https://github.com/DDP-Projekt/Kompilierer/pull/28)
- [Added] Datei-info Funktionen zu Duden/Dateisystem 
- [Fix] Double-Free Fehler in externen Funktionen
- [Breaking] `von...bis` wurde zu `im Bereich von...bis` umbenannt
- [Added] Syntax wie in Deklarationen für boolesche Rückgabewerte
- [Added] `bis...zum` und `ab...dem`
- [Fix] Alias Deklarationen
- [Breaking] Namenskonvention im Duden
- [Changed] Verbesserungen am Visitor interface (für den LS)
- [Fix] Typos
- [Breaking] Duden/Extremwerte nach Duden/Zahlen verschoben
- [Added] Duden/Zahlen
- [Added] Mehr Duden/Texte und Duden/Zeichen tests
- [Fix] Duden/Texte edge-cases
- [Fix] Verschiedene Crashes
- [Added] Strukturen [#5](https://github.com/DDP-Projekt/Kompilierer/issues/5)

## v0.0.1-alpha
- Erster Release von DDP<|MERGE_RESOLUTION|>--- conflicted
+++ resolved
@@ -11,12 +11,10 @@
 
 ## In Entwicklung
 
-<<<<<<< HEAD
 - [Fix] Funktionsparameter können nun nicht mehr Funktions- oder Kombinationsdeklarationen überschreiben
-=======
+
 ## v0.3.0-alpha
 
->>>>>>> b3a2b3d0
 - [Breaking] Folgende Duden Funktionen wurden umbennant:
     - Pfade:
         - Ist_Absolut -> UNIX_Ist_Absolut 

--- conflicted
+++ resolved
@@ -11,12 +11,9 @@
 
 ## In Entwicklung
 
-<<<<<<< HEAD
+- [Added] Duden/Uri
 - [Added] Funktionen in Duden/Texte: Text_Worte und Spalten_Spaltmenge_Text
 - [Added] Duden/TextIterator um effizient über Texte zu iterieren
-=======
-- [Added] Duden/Uri
->>>>>>> cb31ef0b
 - [Fix] Der "als" Operator kann nun für verschiedene Rückgabetypen überladen werden
 - [Fix] Man kann eine Variable, die eine andere überschreibt jetzt mit dieser initialisieren
 - [Added] Man kann jetzt (auch rekursiv) alle Module aus einem Ordner einbinden

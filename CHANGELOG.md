--- conflicted
+++ resolved
@@ -11,10 +11,7 @@
 
 ## In Entwicklung
 
-<<<<<<< HEAD
 - [Fix] Funktionsparameter können nun nicht mehr Funktions- oder Kombinationsdeklarationen überschreiben
-
-=======
 - [Breaking] Folgende Duden Funktionen wurden umbennant:
     - Pfade:
         - Ist_Absolut -> UNIX_Ist_Absolut 
@@ -109,7 +106,6 @@
 - [Added] der Standardwert Operator gibt den Standardwert eines Typen zurück
 - [Breaking] Der Größe Operator nimmt nun einen Typ als Operanden
 - [Fix] Bug beim Vergleichen von Kombinationen
->>>>>>> 7826adaa
 - [Fix] Externe Funktionsnamen in random.c
 - [Fix] Bei allen geklammerten Argumenten werden Fehler jetzt korrekt gemeldet
 

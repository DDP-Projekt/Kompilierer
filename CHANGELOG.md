--- conflicted
+++ resolved
@@ -11,7 +11,6 @@
 
 ## In Entwicklung
 
-<<<<<<< HEAD
 - [Breaking] Folgende Duden Funktionen wurden umbennant:
     - Pfade:
         - Ist_Absolut -> UNIX_Ist_Absolut 
@@ -99,10 +98,8 @@
         - Hamming_Distanz
         - Levenshtein_Distanz
         - Vergleiche_Text 
-=======
 - [Fix] Der zwischen Operator crasht nun nicht mehr bei Kommazahl/Zahl kombinationen
 - [Fix] Die Reihenfolge der 2 letzten Argumente beim zwischen Operator ist jetzt egal
->>>>>>> 8280982a
 - [Added] Optionale Optimierungsstufe 2 optimiert das Kopieren von komplexeren Datentypen
 - [Added] Befehlszeilenargument "-O/--optimierungs-stufe" um die Optimierungsstufe zu setzen
 - [Changed] Befehlszeilenargumente benutzen nun "-" anstatt "_" (z.B. --nichts-loeschen anstatt --nichts_loeschen). "_" kann allerdings immernoch benutzt werden

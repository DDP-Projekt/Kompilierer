# Changelog

Der Changelog von DDP. Sortiert nach Release.

**Legende**:
 - Added:    Etwas wurde hinzugefügt
 - Changed:  Etwas wurde geändert
 - Removed:  Etwas wurde entfernt
 - Fix:      Ein Bug wurde repariert.
 - Breaking: Die Änderung macht alte Programme kaputt

## In Entwicklung

<<<<<<< HEAD
- [Breaking] Nachtragende Alias Declarationen wurden entfernt
=======
- [Breaking] Folgende Duden Funktionen wurden umbennant:
    - Pfade:
        - Ist_Absolut -> UNIX_Ist_Absolut 
        - Säubern -> UNIX_Säubern 
        - Verbinden -> UNIX_Verbinden 
        - Ordner_Pfad -> UNIX_Ordnerpfad 
        - Basis_Pfad -> UNIX_Basisname  
        - Erweiterung -> UNIX_Erweiterung 
        - Datei_Name -> UNIX_Dateiname 
    - Mathe: 
        - sin -> Sinus
        - cos -> Kosinus
        - tan -> tangens
        - asin -> Arkussinus
        - acos -> Arkuskosinus
        - atan -> Arkustangens
        - sinh -> Hyperbelsinus
        - cosh -> Hyperbelkosinus
        - tanh -> Hyperbeltangens 
- [Added] Folgende Duden Funktionen wurden hinzugefügt (siehe die [Bedienungsanleitung](https://ddp.le0n.dev/Bedienungsanleitung/de/Programmierung/Standardbibliothek/) für eine Beschreibung):
    - Pfade: 
        - UNIX_Vollständiger_Pfad  
        - Windows_Ist_Absolut 
        - Windows_Saeubern 
        - Windows_Pfad_Verbinden 
        - Windows_Laufwerkbuchstabe 
        - Windows_Vollständiger_Pfad 
        - Windows_Ordnerpfad 
        - Windows_Basisname 
        - Windows_Dateiname 
        - Windows_Erweiterung 
        - Wrapper Funktionen für Windows/Linux Funktionen
    - Laufzeit: 
        - Arbeitsverzeichnis 
    - Zeichen: 
        - Leerzeichen
        - Neue_Zeile
        - Wagenrücklauf
        - Tabulator
        - Rückstrich
        - Anführungszeichen
        - Apostroph
        - ASCII_Größer
        - ASCII_Kleiner,
        - Ist_Lateinischer_Buchstabe
        - Ist_Lateinischer_Buchstabe_Oder_Zahl 
    - Regex: 
        - Ist_Regex 
        - Regex_Erster_Treffer 
        - Regex_N_Treffer 
        - Regex_Alle_Treffer 
        - Regex_Erster_Treffer_Ersetzen 
        - Regex_Alle_Treffer_Ersetzen 
        - Regex_Spalten 
    - Kryptographie: 
        - SHA_256
        - SHA_512 
    - Listen: 
        - Aufsteigende_Zahlen
        - Absteigende_Zahlen, Linspace
        - Logspace, Erste_N_Elemente_X
        - Letzten_N_Elemente_X
        - Spiegeln_X
        - Summe_Zahlen_Liste
        - Produkt_Zahlen_Liste
        - Summe_Kommazahlen_Liste
        - Produkt_Kommazahlen_Liste
        - Verketten_Text_Liste 
        - Elementweise_Summe_Zahl/Kommazahl
        - Elementweise_Differenz_Zahl/Kommazahl
        - Elementweise_Produkt_Zahl/Kommazahl
        - Elementweise_Quotient_Zahl/Kommazahl
        - Elementweise_Verketten_Text 
    - Mathe: 
        - Min3
        - Min3_Kommazahl
        - Max3
        - Max3_Kommazahl
        - Bogenmaß_Zu_Grad
        - Winkel, Kehrwert_Zahl
        - Kehrwert_Kommazahl
        - Natürlicher_Logarithmus
        - Gaußsche_Fehlerfunktion
        - Fakultät *(Danke Franz Müller!)*
    - Texte: 
        - Hamming_Distanz
        - Levenshtein_Distanz
        - Vergleiche_Text 
- [Added] Optionale Optimierungsstufe 2 optimiert das Kopieren von komplexeren Datentypen
- [Added] Befehlszeilenargument "-O/--optimierungs-stufe" um die Optimierungsstufe zu setzen
- [Changed] Befehlszeilenargumente benutzen nun "-" anstatt "_" (z.B. `--nichts-loeschen` anstatt `--nichts_loeschen`). "_" kann allerdings immernoch benutzt werden
>>>>>>> 86434d6e
- [Added] der Standardwert Operator gibt den Standardwert eines Typen zurück
- [Breaking] Der Größe Operator nimmt nun einen Typ als Operanden
- [Fix] Bug beim Vergleichen von Kombinationen
- [Fix] Externe Funktionsnamen in random.c
- [Fix] Bei allen geklammerten Argumenten werden Fehler jetzt korrekt gemeldet

## v0.2.0-alpha

- [Fix] Bei geklammerten Referenz Argumenten werden Fehler jetzt korrekt gemeldet
- [Breaking] Duden/Fehlerbehandlung wird nun überall im Duden benutzt
- [Fix] Erstelle_Ordner gibt keinen Fehler mehr zurück, wenn einer der Ordner bereits existiert
- [Added] Duden/Fehlerbehandlung
- [Fix] crash bei Einbindungen von öffentlichen Kombinationen
- [Added]: zwischen operator hinzugefügt
- [Fix] typecheck crash bei Typumwandlungen zu invaliden Typen

## v0.1.0-alpha

- [Added] Beliebige utf-8 Symbole sind jetzt in Aliasen erlaubt
- [Breaking] `Boolean` zu `Wahrheitswert` umbennant
- [Fix] `kddp update` ignoriert die -jetzt flag nicht mehr
- [Fix] `kddp update` updated jetzt auch den Duden
- [Added] Datei_Kopieren Funktion zu Duden/Dateisystem 
- [Fix] Bessere Fehlermeldungen [#28](https://github.com/DDP-Projekt/Kompilierer/pull/28)
- [Added] Datei-info Funktionen zu Duden/Dateisystem 
- [Fix] Double-Free Fehler in externen Funktionen
- [Breaking] `von...bis` wurde zu `im Bereich von...bis` umbenannt
- [Added] Syntax wie in Deklarationen für boolesche Rückgabewerte
- [Added] `bis...zum` und `ab...dem`
- [Fix] Alias Deklarationen
- [Breaking] Namenskonvention im Duden
- [Changed] Verbesserungen am Visitor interface (für den LS)
- [Fix] Typos
- [Breaking] Duden/Extremwerte nach Duden/Zahlen verschoben
- [Added] Duden/Zahlen
- [Added] Mehr Duden/Texte und Duden/Zeichen tests
- [Fix] Duden/Texte edge-cases
- [Fix] Verschiedene Crashes
- [Added] Strukturen [#5](https://github.com/DDP-Projekt/Kompilierer/issues/5)

## v0.0.1-alpha
- Erster Release von DDP<|MERGE_RESOLUTION|>--- conflicted
+++ resolved
@@ -11,9 +11,7 @@
 
 ## In Entwicklung
 
-<<<<<<< HEAD
 - [Breaking] Nachtragende Alias Declarationen wurden entfernt
-=======
 - [Breaking] Folgende Duden Funktionen wurden umbennant:
     - Pfade:
         - Ist_Absolut -> UNIX_Ist_Absolut 
@@ -105,7 +103,6 @@
 - [Added] Optionale Optimierungsstufe 2 optimiert das Kopieren von komplexeren Datentypen
 - [Added] Befehlszeilenargument "-O/--optimierungs-stufe" um die Optimierungsstufe zu setzen
 - [Changed] Befehlszeilenargumente benutzen nun "-" anstatt "_" (z.B. `--nichts-loeschen` anstatt `--nichts_loeschen`). "_" kann allerdings immernoch benutzt werden
->>>>>>> 86434d6e
 - [Added] der Standardwert Operator gibt den Standardwert eines Typen zurück
 - [Breaking] Der Größe Operator nimmt nun einen Typ als Operanden
 - [Fix] Bug beim Vergleichen von Kombinationen
